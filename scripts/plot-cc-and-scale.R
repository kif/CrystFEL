# Example R script to plot scale factor and CC
#
#      by Takanori Nakane (nakane.t@gmail.com)

scale_cc <- read.table("stats.dat", col.names=c("ImageName", "ScaleFactor", "CC"))

# scatter plot
# FIXME: sometimes white lines appear on the plot.
#        seems to be a bug in smoothScatter

smoothScatter(scale_cc$ScaleFactor, scale_cc$CC,
              nbin=200, xlim=c(0, 2), ylim=c(0, 1),
              xlab="Scale Factor", ylab="CC", main="Scale factor & CC")

# histogram

par(mfrow=c(2,2))
plot(scale_cc$ScaleFactor, type='h', ylab="Scale Factor", xlab="#Crystal")
abline(h=mean(scale_cc$ScaleFactor) + (-5:5) * sd(scale_cc$ScaleFactor), col=2)

hist(scale_cc$ScaleFactor, breaks=100, main="Distribution of Scale Factor",
     xlab="Scale Factor")
abline(v=mean(scale_cc$ScaleFactor) + (-5:5) * sd(scale_cc$ScaleFactor), col=2)

plot(scale_cc$CC, type='h', ylab="CC", xlab="#Crystal")
abline(h=mean(scale_cc$CC) + (-5:5) * sd(scale_cc$CC), col=2)

<<<<<<< HEAD
hist(scale_cc$CC, breaks=100,
=======
hist(scale_cc$CC, breaks=100, 
>>>>>>> b76752e1
     main="Distribution of Correlation Coefficient", xlab="CC")
abline(v=mean(scale_cc$CC) + (-5:5) * sd(scale_cc$CC), col=2)
par(mfrow=c(1,1))<|MERGE_RESOLUTION|>--- conflicted
+++ resolved
@@ -25,11 +25,7 @@
 plot(scale_cc$CC, type='h', ylab="CC", xlab="#Crystal")
 abline(h=mean(scale_cc$CC) + (-5:5) * sd(scale_cc$CC), col=2)
 
-<<<<<<< HEAD
-hist(scale_cc$CC, breaks=100,
-=======
 hist(scale_cc$CC, breaks=100, 
->>>>>>> b76752e1
      main="Distribution of Correlation Coefficient", xlab="CC")
 abline(v=mean(scale_cc$CC) + (-5:5) * sd(scale_cc$CC), col=2)
 par(mfrow=c(1,1))
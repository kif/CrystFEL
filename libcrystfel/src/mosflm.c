/*
 * mosflm.c
 *
 * Invoke the DPS auto-indexing algorithm through MOSFLM
 *
 * Copyright © 2012-2014 Deutsches Elektronen-Synchrotron DESY,
 *                       a research centre of the Helmholtz Association.
 * Copyright © 2012 Richard Kirian
 *
 * Authors:
 *   2010      Richard Kirian <rkirian@asu.edu>
<<<<<<< HEAD
 *   2010-2013 Thomas White <taw@physics.org>
 *   2014      Takanori Nakane <nakane.t@gmail.com>
=======
 *   2010-2014 Thomas White <taw@physics.org>
>>>>>>> 4b7f0312
 *
 * This file is part of CrystFEL.
 *
 * CrystFEL is free software: you can redistribute it and/or modify
 * it under the terms of the GNU General Public License as published by
 * the Free Software Foundation, either version 3 of the License, or
 * (at your option) any later version.
 *
 * CrystFEL is distributed in the hope that it will be useful,
 * but WITHOUT ANY WARRANTY; without even the implied warranty of
 * MERCHANTABILITY or FITNESS FOR A PARTICULAR PURPOSE.  See the
 * GNU General Public License for more details.
 *
 * You should have received a copy of the GNU General Public License
 * along with CrystFEL.  If not, see <http://www.gnu.org/licenses/>.
 *
 */

/* TODO:
 *
 * Properly read the newmat file (don't use fscanf-- spaces between numers
 *  are not guaranteed)
 *
 * "Success" is indicated by existence of NEWMAT file written by mosflm.
 *  Better to interact with mosflm directly in order to somehow verify success.
 *
 * Investigate how these keywords affect mosflms behavior:
 *
 *  MOSAICITY
 *  DISPERSION
 *  DIVERGENCE
 *  POLARISATION
 *  POSTREF BEAM
 *  POSTREF USEBEAM OFF
 *  PREREFINE ON
 *  EXTRA ON
 *  POSTREF ON
 *
 *  These did not seem to affect the results by my (Rick's) experience, probably
 *  because they are only used conjunction with image intensity data, but it's
 *  worth another look at the documentation.
 */

#ifdef HAVE_CONFIG_H
#include <config.h>
#endif


#include <stdlib.h>
#include <stdio.h>
#include <math.h>
#include <pty.h>
#include <string.h>
#include <sys/types.h>
#include <sys/wait.h>
#include <unistd.h>
#include <assert.h>
#include <fcntl.h>
#include <errno.h>

#ifdef HAVE_CLOCK_GETTIME
#include <time.h>
#else
#include <sys/time.h>
#endif

#include "image.h"
#include "mosflm.h"
#include "utils.h"
#include "peaks.h"
#include "cell-utils.h"


#define MOSFLM_VERBOSE 0


typedef enum {
	MOSFLM_INPUT_NONE,
	MOSFLM_INPUT_LINE,
	MOSFLM_INPUT_PROMPT
} MOSFLMInputType;



struct mosflm_private {
	IndexingMethod          indm;
	float                   *ltl;
	UnitCell                *template;
};


struct mosflm_data {

	/* MOSFLM auto-indexing low-level stuff */
	int                     pty;
	pid_t                   pid;
	char                    *rbuffer;
	int                     rbufpos;
	int                     rbuflen;

	/* MOSFLM high-level stuff */
	char                    newmatfile[128];
	char                    imagefile[128];
	char                    sptfile[128];
	int                     step;
	int                     finished_ok;
	int                     done;
	int                     success;

	struct mosflm_private  *mp;

};

static int check_cell(struct mosflm_private *mp, struct image *image,
                      UnitCell *cell)
{
	UnitCell *out;
	Crystal *cr;

	/* If we sent lattice information, make sure that we got back what we
	 * asked for, not (e.g.) some "H" version of a rhombohedral R cell */
	if ( mp->indm & INDEXING_USE_LATTICE_TYPE ) {

		LatticeType latt_m, latt_r;
		char cen_m, cen_r;

		/* What we asked for */
		latt_r = cell_get_lattice_type(mp->template);
		cen_r = cell_get_centering(mp->template);

		/* What we got back */
		latt_m = cell_get_lattice_type(cell);
		cen_m = cell_get_centering(cell);

		if ( latt_r != latt_m ) {
			ERROR("Lattice type produced by MOSFLM (%i) does not "
			      "match what was requested (%i).  "
			      "Please report this.\n", latt_m, latt_r);
			return 0;
		}

		if ( (latt_m != L_MONOCLINIC) && (cen_r != cen_m) ) {
			ERROR("Centering produced by MOSFLM (%c) does not "
			      "match what was requested (%c).  "
			      "Please report this.\n", cen_m, cen_r);
			return 0;
		}
		/* If it's monoclinic, see the warning in mosflm_prepare() */

	}

	if ( mp->indm & INDEXING_CHECK_CELL_COMBINATIONS ) {

		out = match_cell(cell, mp->template, 0, mp->ltl, 1);
		if ( out == NULL ) return 0;

	} else if ( mp->indm & INDEXING_CHECK_CELL_AXES ) {

		out = match_cell(cell, mp->template, 0, mp->ltl, 0);
		if ( out == NULL ) return 0;

	} else {
		out = cell_new_from_cell(cell);
	}

	cr = crystal_new();
	if ( cr == NULL ) {
		ERROR("Failed to allocate crystal.\n");
		return 0;
	}

	crystal_set_cell(cr, out);

	if ( mp->indm & INDEXING_CHECK_PEAKS ) {
		if ( !peak_sanity_check(image, &cr, 1) ) {
			cell_free(out);
			crystal_free(cr);
			return 0;
		}
	}

	image_add_crystal(image, cr);

	return 1;
}


static void mosflm_parseline(const char *line, struct image *image,
                             struct mosflm_data *dirax)
{
	#if MOSFLM_VERBOSE
	char *copy;
	int i;

	copy = strdup(line);
	for ( i=0; i<strlen(copy); i++ ) {
		if ( copy[i] == '\r' ) copy[i]='r';
		if ( copy[i] == '\n' ) copy[i]='\0';
	}
	STATUS("MOSFLM: %s\n", copy);
	free(copy);
	#endif
}


/* This is the opposite of spacegroup_for_lattice() below.
 * Note that this is not general, just a set of rules for interpreting MOSFLM's
 * output. */
static LatticeType spacegroup_to_lattice(const char *sg, char *ua, char *cen)
{
	LatticeType latt;

	*cen = sg[0];

	if ( sg[1] == '1' ) {
		latt = L_TRICLINIC;
		*ua = '*';
	} else if ( strncmp(sg+1, "23", 2) == 0 ) {
		latt = L_CUBIC;
		*ua = '*';
	} else if ( strncmp(sg+1, "222", 3) == 0 ) {
		latt = L_ORTHORHOMBIC;
		*ua = '*';
	} else if ( sg[1] == '2' ) {
		latt = L_MONOCLINIC;
		*ua = 'b';
	} else if ( sg[1] == '4' ) {
		latt = L_TETRAGONAL;
		*ua = 'c';
	} else if ( sg[1] == '6' ) {
		latt = L_HEXAGONAL;
		*ua = 'c';
	} else if ( sg[1] == '3' ) {
		if ( sg[0] == 'H' ) {
			latt = L_HEXAGONAL;
			*ua = 'c';
		} else {
			latt = L_RHOMBOHEDRAL;
			*ua = '*';
		}
	} else {
		ERROR("Couldn't understand '%s'\n", sg);
		latt = L_TRICLINIC;
	}

	return latt;
}


static int read_newmat(struct mosflm_data *mosflm, const char *filename,
                       struct image *image)
{
	FILE *fh;
	float asx, asy, asz;
	float bsx, bsy, bsz;
	float csx, csy, csz;
	int n;
	double c;
	UnitCell *cell;
	char symm[32];
	char *rval;
	int i;
	char cen;
	LatticeType latt;
	char ua = '?';

	fh = fopen(filename, "r");
	if ( fh == NULL ) {
		return 1;
	}
	n  = fscanf(fh, "%f %f %f\n", &asx, &bsx, &csx);
	n += fscanf(fh, "%f %f %f\n", &asy, &bsy, &csy);
	n += fscanf(fh, "%f %f %f\n", &asz, &bsz, &csz);
	if ( n != 9 ) {
		STATUS("Fewer than 9 parameters found in NEWMAT file.\n");
		return 1;
	}

	/* Skip the next six lines */
	for ( i=0; i<6; i++ ) {
		char tmp[1024];
		rval = fgets(tmp, 1024, fh);
		if ( rval == NULL ) {
			ERROR("Failed to read newmat file.\n");
			return 1;
		}
	}

	rval = fgets(symm, 32, fh);
	if ( rval == NULL ) {
		ERROR("Failed to read newmat file.\n");
		return 1;
	}

	fclose(fh);

	chomp(symm);
	if ( strncmp(symm, "SYMM ", 5) != 0 ) {
		ERROR("Bad 'SYMM' line from MOSFLM.\n");
		return 1;
	}
	//STATUS("MOSFLM says '%s'\n", symm);
	latt = spacegroup_to_lattice(symm+5, &ua, &cen);

	/* MOSFLM "A" matrix is multiplied by lambda, so fix this */
	c = 1.0/image->lambda;

	cell = cell_new();

	/* The relationship between the coordinates in the spot file and the
	 * resulting matrix is diabolically complicated.  This transformation
	 * seems to work, but is not derived by working through all the
	 * transformations. */
	cell_set_reciprocal(cell,
	                    -asy*c, -asz*c, asx*c,
	                    -bsy*c, -bsz*c, bsx*c,
	                    -csy*c, -csz*c, csx*c);
	cell_set_centering(cell, cen);
	cell_set_lattice_type(cell, latt);
	cell_set_unique_axis(cell, ua);
	//STATUS("My cell:\n");
	//cell_print(cell);

	if ( check_cell(mosflm->mp, image, cell) ) {
		mosflm->success = 1;
		mosflm->done = 1;
	}

	cell_free(cell);

        return 0;
}


/* Write .spt file for mosflm */
static void write_spt(struct image *image, const char *filename)
{
	FILE *fh;
	int i;
	double fclen = 67.8e-3;  /* fake camera length in m */
	int n;

	fh = fopen(filename, "w");
	if ( !fh ) {
		ERROR("Couldn't open temporary file '%s'\n", filename);
		return;
	}

	/* Number of pixels in x, number of pixels in y, pixel size (mm),
	 * YSCALE, OMEGA */
	fprintf(fh, "%10d %10d %10.8f %10.6f %10.6f\n", 1, 1, 0.0, 1.0, 0.0);

	/* INVERTX, ISWUNG */
	fprintf(fh, "%10d %10d\n", 0, 1);

	/* XBEAM, YBEAM */
	fprintf(fh, "%10.5f %10.5f\n", 0.0, 0.0);

	n = image_feature_count(image->features);
	for ( i=0; i<n; i++ ) {

		struct imagefeature *f;
		struct panel *p;
		double xs, ys, rx, ry, x, y;

		f = image_get_feature(image->features, i);
		if ( f == NULL ) continue;

		p = find_panel(image->det, f->fs, f->ss);
		if ( p == NULL ) continue;

		xs = (f->fs-p->min_fs)*p->fsx + (f->ss-p->min_ss)*p->ssx;
		ys = (f->fs-p->min_fs)*p->fsy + (f->ss-p->min_ss)*p->ssy;
		rx = (xs + p->cnx) / p->res;
		ry = (ys + p->cny) / p->res;

		x = -rx*fclen/p->clen;
		y = ry*fclen/p->clen;  /* Peak positions in m */

		fprintf(fh, "%10.2f %10.2f %10.2f %10.2f %10.2f %10.2f\n",
		        x*1e3, y*1e3, 0.0, 0.0, 1000.0, 10.0);

	}

	fprintf(fh,"%10.2f %10.2f %10.2f %10.2f %10.2f %10.2f\n",
	           -999.0,-999.0,-999.0,-999.0,-999.0,-999.0);
	fclose(fh);
}


/* Write a dummy 1x1 pixel image file for MOSFLM.  Without post refinement,
 * MOSFLM will ignore this, but it must be present. */
static void write_img(struct image *image, const char *filename)
{
	FILE *fh;
	unsigned short int *intimage;

	intimage = malloc(sizeof(unsigned short int));
	intimage[0] = 1;

	fh = fopen(filename, "w");
	if ( !fh ) {
		ERROR("Couldn't open temporary file '%s'\n", filename);
		return;
	}

	/* Write header */
	fprintf(fh, "{\nHEADER_BYTES=512;\n");
	fprintf(fh, "BYTE_ORDER=little_endian;\n");
	fprintf(fh, "TYPE=unsigned_short;\n");
	fprintf(fh, "DIM=2;\n");
	fprintf(fh, "SIZE1=1;\n");
	fprintf(fh, "SIZE2=1;\n");
	fprintf(fh, "}\n");

	/* Header padding */
	while ( ftell(fh) < 512 ) fprintf(fh," ");

	fwrite(intimage, sizeof(unsigned short int), 1, fh);
	free(intimage);
	fclose(fh);
}


static void mosflm_sendline(const char *line, struct mosflm_data *mosflm)
{
	#if MOSFLM_VERBOSE
	char *copy;
	int i;

	copy = strdup(line);
	for ( i=0; i<strlen(copy); i++ ) {
		if ( copy[i] == '\r' ) copy[i]='\0';
		if ( copy[i] == '\n' ) copy[i]='\0';
	}
	STATUS("To MOSFLM: '%s'\n", copy);
	free(copy);
	#endif

	write(mosflm->pty, line, strlen(line));
}


/* Turn what we know about the unit cell into something which we can give to
 * MOSFLM to make it give us only indexing results compatible with the cell. */
static char *spacegroup_for_lattice(UnitCell *cell)
{
	LatticeType latt;
	char centering;
	char *g = NULL;
	char *result;
	char ua;

	latt = cell_get_lattice_type(cell);
	centering = cell_get_centering(cell);
	ua = cell_get_unique_axis(cell);

	switch ( latt )
	{
		case L_TRICLINIC :
		g = "1";
		break;

		case L_MONOCLINIC :
		switch ( ua ) {
			case 'a' : g = "211"; break;
			case 'b' : g = "121"; break;
			case 'c' : g = "112"; break;
		}
		break;

		case L_ORTHORHOMBIC :
		g = "222";
		break;

		case L_TETRAGONAL :
		g = "4";
		break;

		case L_RHOMBOHEDRAL :
		g = "3";
		break;

		case L_HEXAGONAL :
		if ( centering != 'H' ) {
			g = "6";
		} else {
			g = "3";
		}
		break;

		case L_CUBIC :
		g = "23";
		break;
	}
	assert(g != NULL);

	result = malloc(32);
	if ( result == NULL ) return NULL;

	snprintf(result, 31, "%c%s", centering, g);

	return result;
}


static void mosflm_send_next(struct image *image, struct mosflm_data *mosflm)
{
	char tmp[256], *symm;
	double wavelength;
	double a = 0, b = 0, c = 0, alpha = 0, beta = 0, gamma = 0;

	switch ( mosflm->step )
	{
		case 1 :
		mosflm_sendline("DETECTOR ROTATION HORIZONTAL"
		                " ANTICLOCKWISE ORIGIN LL FAST HORIZONTAL"
		                " RECTANGULAR\n", mosflm);
		break;

		case 2 :
		if ( (mosflm->mp->indm & INDEXING_USE_LATTICE_TYPE)
		  && (mosflm->mp->template != NULL) )
		{

			if ( cell_get_lattice_type(mosflm->mp->template)
			     == L_RHOMBOHEDRAL ) {
				mosflm_sendline("CRYSTAL R\n", mosflm);
			}

			symm = spacegroup_for_lattice(mosflm->mp->template);
			snprintf(tmp, 255, "SYMM %s\n", symm);
			//STATUS("Asking MOSFLM for '%s'\n", symm);
			free(symm);
			mosflm_sendline(tmp, mosflm);

		} else {
			mosflm_sendline("\n", mosflm);
		}
		break;

		case 3 :
		mosflm_sendline("DISTANCE 67.8\n", mosflm);
		break;

		case 4 :
		mosflm_sendline("BEAM 0.0 0.0\n", mosflm);
		break;

		case 5 :
		wavelength = image->lambda*1e10;
		snprintf(tmp, 255, "WAVELENGTH %10.5f\n", wavelength);
		mosflm_sendline(tmp, mosflm);
		break;

		case 6 :
		snprintf(tmp, 255, "NEWMAT %s\n", mosflm->newmatfile);
		mosflm_sendline(tmp, mosflm);
		break;

		case 7 :
		snprintf(tmp, 255, "IMAGE %s phi 0 0\n", mosflm->imagefile);
		mosflm_sendline(tmp, mosflm);
		break;

		case 8 :
                symm = NULL;
		if (mosflm->mp->indm & INDEXING_USE_CELL_PARAMETERS) {
			cell_get_parameters(mosflm->mp->template, &a, &b, &c, &alpha, &beta, &gamma);
			symm = spacegroup_for_lattice(mosflm->mp->template);
                } else {
			symm = strdup("P");
			a = 0; // This disables prior-cell algorithm in MOSFLM
		}
		// Old MOSFLM simply ignores CELL and CENTERING subkeywords.
		// So this doesn't do any harm. TODO: but still better to show WARNING if MOSFLM is old.
		snprintf(tmp, 255, "AUTOINDEX DPS FILE %s IMAGE 1 MAXCELL 1000 REFINE "
			"CELL %.1f %.1f %.1f %.1f %.1f %.1f CENTERING %c\n",
			mosflm->sptfile, 1E10 * a, 1E10 * b, 1E10 * c, 
			alpha / M_PI * 180, beta / M_PI *180, gamma / M_PI * 180, symm[0]);
		free(symm);

		mosflm_sendline(tmp, mosflm);
		break;

		case 9 :
		mosflm_sendline("GO\n", mosflm);
		mosflm->finished_ok = 1;
		break;

		default:
		mosflm_sendline("exit\n", mosflm);
		return;
	}

	mosflm->step++;
}


static int mosflm_readable(struct image *image, struct mosflm_data *mosflm)
{
	int rval;
	int no_string = 0;

	rval = read(mosflm->pty, mosflm->rbuffer+mosflm->rbufpos,
	            mosflm->rbuflen-mosflm->rbufpos);
	if ( (rval == -1) || (rval == 0) ) return 1;

	mosflm->rbufpos += rval;
	assert(mosflm->rbufpos <= mosflm->rbuflen);

	while ( (!no_string) && (mosflm->rbufpos > 0) ) {

		int i;
		int block_ready = 0;
		MOSFLMInputType type = MOSFLM_INPUT_NONE;

		/* See if there's a full line in the buffer yet */
		for ( i=0; i<mosflm->rbufpos-1; i++ ) {
			/* Means the last value looked at is rbufpos-2 */

			/* Is there a prompt in the buffer? */
			if ( (i+10 <= mosflm->rbufpos)
			  && (!strncmp(mosflm->rbuffer+i, "MOSFLM => ", 10)) ) {
				block_ready = 1;
				type = MOSFLM_INPUT_PROMPT;
				break;
			}

			if ( (mosflm->rbuffer[i] == '\r')
			  && (mosflm->rbuffer[i+1] == '\n') ) {
				block_ready = 1;
				type = MOSFLM_INPUT_LINE;
				break;
			}

		}

		if ( block_ready ) {

			unsigned int new_rbuflen;
			unsigned int endbit_length;
			char *block_buffer = NULL;

			switch ( type ) {

				case MOSFLM_INPUT_LINE :
				block_buffer = malloc(i+1);
				memcpy(block_buffer, mosflm->rbuffer, i);
				block_buffer[i] = '\0';

				if ( block_buffer[0] == '\r' ) {
					memmove(block_buffer, block_buffer+1, i);
				}

				mosflm_parseline(block_buffer, image, mosflm);
				free(block_buffer);
				endbit_length = i+2;
				break;

				case MOSFLM_INPUT_PROMPT :
				mosflm_send_next(image, mosflm);
				endbit_length = i+7;
				break;

				default :

				/* Obviously, this never happens :) */
				ERROR("Unrecognised MOSFLM input mode! "
				      "I don't know how to understand MOSFLM\n");
				return 1;

			}

			/* Now the block's been parsed, it should be
			 * forgotten about */
			memmove(mosflm->rbuffer,
			        mosflm->rbuffer + endbit_length,
			        mosflm->rbuflen - endbit_length);

			/* Subtract the number of bytes removed */
			mosflm->rbufpos = mosflm->rbufpos
			                       - endbit_length;
			new_rbuflen = mosflm->rbuflen - endbit_length;
			if ( new_rbuflen == 0 ) new_rbuflen = 256;
			mosflm->rbuffer = realloc(mosflm->rbuffer,
			                               new_rbuflen);
			mosflm->rbuflen = new_rbuflen;

		} else {

			if ( mosflm->rbufpos==mosflm->rbuflen ) {

				/* More buffer space is needed */
				mosflm->rbuffer = realloc(
				                    mosflm->rbuffer,
				                    mosflm->rbuflen + 256);
				mosflm->rbuflen = mosflm->rbuflen + 256;
				/* The new space gets used at the next
				 * read, shortly... */

			}
			no_string = 1;

		}

	}

	return 0;
}


int run_mosflm(struct image *image, IndexingPrivate *ipriv)
{
	struct mosflm_data *mosflm;
	unsigned int opts;
	int status;
	int rval;

	mosflm = malloc(sizeof(struct mosflm_data));
	if ( mosflm == NULL ) {
		ERROR("Couldn't allocate memory for MOSFLM data.\n");
		return 0;
	}

	snprintf(mosflm->imagefile, 127, "xfel-%i_001.img", image->id);
	write_img(image, mosflm->imagefile); /* Dummy image */

	snprintf(mosflm->sptfile, 127, "xfel-%i_001.spt", image->id);
	write_spt(image, mosflm->sptfile);

	snprintf(mosflm->newmatfile, 127, "xfel-%i.newmat", image->id);
	remove(mosflm->newmatfile);

	mosflm->pid = forkpty(&mosflm->pty, NULL, NULL, NULL);

	if ( mosflm->pid == -1 ) {
		ERROR("Failed to fork for MOSFLM: %s\n", strerror(errno));
		free(mosflm);
		return 0;
	}
	if ( mosflm->pid == 0 ) {

		/* Child process: invoke MOSFLM */
		struct termios t;

		/* Turn echo off */
		tcgetattr(STDIN_FILENO, &t);
		t.c_lflag &= ~(ECHO | ECHOE | ECHOK | ECHONL);
		tcsetattr(STDIN_FILENO, TCSANOW, &t);

		execlp("ipmosflm", "", (char *)NULL);
		ERROR("Failed to invoke MOSFLM.\n");
		_exit(0);

	}

	mosflm->rbuffer = malloc(256);
	mosflm->rbuflen = 256;
	mosflm->rbufpos = 0;

	/* Set non-blocking */
	opts = fcntl(mosflm->pty, F_GETFL);
	fcntl(mosflm->pty, F_SETFL, opts | O_NONBLOCK);

	mosflm->step = 1;	/* This starts the "initialisation" procedure */
	mosflm->finished_ok = 0;
	mosflm->mp = (struct mosflm_private *)ipriv;
	mosflm->done = 0;
	mosflm->success = 0;

	rval = 0;
	do {

		fd_set fds;
		struct timeval tv;
		int sval;

		FD_ZERO(&fds);
		FD_SET(mosflm->pty, &fds);

		tv.tv_sec = 30;
		tv.tv_usec = 0;

		sval = select(mosflm->pty+1, &fds, NULL, NULL, &tv);

		if ( sval == -1 ) {

			const int err = errno;

			switch ( err ) {

				case EINTR:
				STATUS("Restarting select()\n");
				break;

				default:
				ERROR("select() failed: %s\n", strerror(err));
				rval = 1;

			}

		} else if ( sval != 0 ) {
			rval = mosflm_readable(image, mosflm);
		} else {
			ERROR("No response from MOSFLM..\n");
			rval = 1;
		}

	} while ( !rval );

	close(mosflm->pty);
	free(mosflm->rbuffer);
	waitpid(mosflm->pid, &status, 0);

	if ( mosflm->finished_ok == 0 ) {
		ERROR("MOSFLM doesn't seem to be working properly.\n");
	} else {
		/* Read the mosflm NEWMAT file and get cell if found */
		read_newmat(mosflm, mosflm->newmatfile, image);
	}

	rval = mosflm->success;
	free(mosflm);
	return rval;
}


IndexingPrivate *mosflm_prepare(IndexingMethod *indm, UnitCell *cell,
                                struct detector *det, float *ltl)
{
	struct mosflm_private *mp;
	int need_cell = 0;

	if ( *indm & INDEXING_CHECK_CELL_COMBINATIONS ) need_cell = 1;
	if ( *indm & INDEXING_CHECK_CELL_AXES ) need_cell = 1;
	if ( *indm & INDEXING_USE_LATTICE_TYPE ) need_cell = 1;

	if ( need_cell && !cell_has_parameters(cell) ) {
		ERROR("Altering your MOSFLM flags because cell parameters were"
		      " not provided.\n");
		*indm &= ~INDEXING_CHECK_CELL_COMBINATIONS;
		*indm &= ~INDEXING_CHECK_CELL_AXES;
		*indm &= ~INDEXING_USE_LATTICE_TYPE;
	}

	/* Flags that MOSFLM knows about */
	*indm &= INDEXING_METHOD_MASK | INDEXING_CHECK_CELL_COMBINATIONS
	       | INDEXING_CHECK_CELL_AXES | INDEXING_CHECK_PEAKS
	       | INDEXING_USE_LATTICE_TYPE| INDEXING_USE_CELL_PARAMETERS;;

	if ( *indm & INDEXING_USE_LATTICE_TYPE ) {
		if ( !((*indm & INDEXING_CHECK_CELL_COMBINATIONS)
		    || (*indm & INDEXING_CHECK_CELL_AXES)) ) {
			ERROR("WARNING: The unit cell from %s might have had "
			      "its axes permuted from the unit cell you gave.\n"
			      "If this is a problem, consider using "
			      "mosflm-axes-latt or mosflm-comb-latt instead of "
			      "mosflm-raw-latt.\n", indexer_str(*indm));
		}

	}

	mp = malloc(sizeof(struct mosflm_private));
	if ( mp == NULL ) return NULL;

	mp->ltl = ltl;
	mp->template = cell;
	mp->indm = *indm;

	return (IndexingPrivate *)mp;
}


void mosflm_cleanup(IndexingPrivate *pp)
{
	struct mosflm_private *p;
	p = (struct mosflm_private *)pp;
	free(p);
}<|MERGE_RESOLUTION|>--- conflicted
+++ resolved
@@ -9,12 +9,8 @@
  *
  * Authors:
  *   2010      Richard Kirian <rkirian@asu.edu>
-<<<<<<< HEAD
- *   2010-2013 Thomas White <taw@physics.org>
+ *   2010-2014 Thomas White <taw@physics.org>
  *   2014      Takanori Nakane <nakane.t@gmail.com>
-=======
- *   2010-2014 Thomas White <taw@physics.org>
->>>>>>> 4b7f0312
  *
  * This file is part of CrystFEL.
  *

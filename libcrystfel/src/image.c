/*
 * image.c
 *
 * Handle images and image features
 *
 * Copyright © 2012-2014 Deutsches Elektronen-Synchrotron DESY,
 *                       a research centre of the Helmholtz Association.
 *
 * Authors:
 *   2014      Kenneth Beyerlein <kenneth.beyerlein@desy.de>
<<<<<<< HEAD
 *   2014      Takanori Nakane <nakane.t@gmail.com>
=======
 *   2011-2014 Thomas White <taw@physics.org>
>>>>>>> 2f789e6e
 *
 * This file is part of CrystFEL.
 *
 * CrystFEL is free software: you can redistribute it and/or modify
 * it under the terms of the GNU General Public License as published by
 * the Free Software Foundation, either version 3 of the License, or
 * (at your option) any later version.
 *
 * CrystFEL is distributed in the hope that it will be useful,
 * but WITHOUT ANY WARRANTY; without even the implied warranty of
 * MERCHANTABILITY or FITNESS FOR A PARTICULAR PURPOSE.  See the
 * GNU General Public License for more details.
 *
 * You should have received a copy of the GNU General Public License
 * along with CrystFEL.  If not, see <http://www.gnu.org/licenses/>.
 *
 */

#define _ISOC99_SOURCE
#include <stdlib.h>
#include <assert.h>
#include <math.h>
#include <stdio.h>

#include "image.h"
#include "utils.h"

/**
 * SECTION:image
 * @short_description: Data structure representing an image
 * @title: Image
 * @section_id:
 * @see_also:
 * @include: "image.h"
 * @Image:
 *
 * The <structname>image</structname> structure represents an image, usually one
 * frame from a large series of diffraction patterns, which might be from the
 * same or different crystals.
 */


struct _imagefeaturelist
{
	struct imagefeature	*features;
	int			n_features;
};


void image_add_feature(ImageFeatureList *flist, double fs, double ss,
                       struct image *parent, double intensity, const char *name)
{
	if ( flist->features ) {
		flist->features = realloc(flist->features,
		                    (flist->n_features+1)
		                    *sizeof(struct imagefeature));
	} else {
		assert(flist->n_features == 0);
		flist->features = malloc(sizeof(struct imagefeature));
	}

	flist->features[flist->n_features].fs = fs;
	flist->features[flist->n_features].ss = ss;
	flist->features[flist->n_features].intensity = intensity;
	flist->features[flist->n_features].parent = parent;
	flist->features[flist->n_features].name = name;
	flist->features[flist->n_features].valid = 1;

	flist->n_features++;

}


ImageFeatureList *image_feature_list_new()
{
	ImageFeatureList *flist;

	flist = malloc(sizeof(ImageFeatureList));

	flist->n_features = 0;
	flist->features = NULL;

	return flist;
}


void image_feature_list_free(ImageFeatureList *flist)
{
	if ( !flist ) return;

	if ( flist->features ) free(flist->features);
	free(flist);
}


struct imagefeature *image_feature_closest(ImageFeatureList *flist,
                                           double fs, double ss,
                                           double *d, int *idx,
                                           struct detector *det)
{
	int i;
	double dmin = +HUGE_VAL;
	int closest = 0;
	struct panel *p1;

	p1 = find_panel(det, fs, ss);

	for ( i=0; i<flist->n_features; i++ ) {

		double ds;
		struct panel *p2;

		p2 = find_panel(det, flist->features[i].fs, flist->features[i].ss);

		if ( p1 != p2 ) {
			continue;
		}

		ds = distance(flist->features[i].fs, flist->features[i].ss,
		              fs, ss);

		if ( ds < dmin ) {
			dmin = ds;
			closest = i;
		}

	}

	if ( dmin < +HUGE_VAL ) {
		*d = dmin;
		*idx = closest;
		return &flist->features[closest];
	}

	*d = +INFINITY;
	return NULL;
}


int image_feature_count(ImageFeatureList *flist)
{
	if ( flist == NULL ) return 0;
	return flist->n_features;
}


struct imagefeature *image_get_feature(ImageFeatureList *flist, int idx)
{
	/* Sanity check */
	if ( flist == NULL ) return NULL;
	if ( idx >= flist->n_features ) return NULL;

	if ( flist->features[idx].valid == 0 ) return NULL;

	return &flist->features[idx];
}


void image_remove_feature(ImageFeatureList *flist, int idx)
{
	flist->features[idx].valid = 0;
}

void image_reactivate_features(ImageFeatureList *flist)
{
	int idx;
	for (idx = 0; idx < flist->n_features; idx++) {
		flist->features[idx].valid = 1;
	}
}

void image_add_crystal(struct image *image, Crystal *cryst)
{
	Crystal **crs;
	int n;

	n = image->n_crystals;
	crs = realloc(image->crystals, (n+1)*sizeof(Crystal *));
	if ( crs == NULL ) {
		ERROR("Failed to allocate memory for crystals.\n");
		return;
	}

	crs[n] = cryst;
	image->crystals = crs;
	image->n_crystals = n+1;
}


/* Free all crystals, including their RefLists and UnitCells */
void free_all_crystals(struct image *image)
{
	int i;
	if ( image->crystals == NULL ) return;
	for ( i=0; i<image->n_crystals; i++ ) {
		Crystal *cr = image->crystals[i];
		reflist_free(crystal_get_reflections(cr));
		cell_free(crystal_get_cell(cr));
		crystal_free(image->crystals[i]);
	}
	free(image->crystals);
	image->n_crystals = 0;
}<|MERGE_RESOLUTION|>--- conflicted
+++ resolved
@@ -8,11 +8,8 @@
  *
  * Authors:
  *   2014      Kenneth Beyerlein <kenneth.beyerlein@desy.de>
-<<<<<<< HEAD
  *   2014      Takanori Nakane <nakane.t@gmail.com>
-=======
  *   2011-2014 Thomas White <taw@physics.org>
->>>>>>> 2f789e6e
  *
  * This file is part of CrystFEL.
  *

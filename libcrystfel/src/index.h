/*
 * index.h
 *
 * Perform indexing (somehow)
 *
 * Copyright © 2012-2013 Deutsches Elektronen-Synchrotron DESY,
 *                       a research centre of the Helmholtz Association.
 * Copyright © 2012 Richard Kirian
 * Copyright © 2012 Lorenzo Galli
 *
 * Authors:
 *   2010-2013 Thomas White <taw@physics.org>
 *   2010      Richard Kirian
 *   2012      Lorenzo Galli
 *
 * This file is part of CrystFEL.
 *
 * CrystFEL is free software: you can redistribute it and/or modify
 * it under the terms of the GNU General Public License as published by
 * the Free Software Foundation, either version 3 of the License, or
 * (at your option) any later version.
 *
 * CrystFEL is distributed in the hope that it will be useful,
 * but WITHOUT ANY WARRANTY; without even the implied warranty of
 * MERCHANTABILITY or FITNESS FOR A PARTICULAR PURPOSE.  See the
 * GNU General Public License for more details.
 *
 * You should have received a copy of the GNU General Public License
 * along with CrystFEL.  If not, see <http://www.gnu.org/licenses/>.
 *
 */

#ifndef INDEX_H
#define INDEX_H

#ifdef HAVE_CONFIG_H
#include <config.h>
#endif


#include "beam-parameters.h"
#include "cell.h"
#include "image.h"
#include "detector.h"


#define INDEXING_DEFAULTS_DIRAX (INDEXING_DIRAX | INDEXING_CHECK_PEAKS         \
                                     | INDEXING_CHECK_CELL_COMBINATIONS)

#define INDEXING_DEFAULTS_MOSFLM (INDEXING_MOSFLM | INDEXING_CHECK_PEAKS       \
                                     | INDEXING_CHECK_CELL_COMBINATIONS        \
                                     | INDEXING_USE_LATTICE_TYPE)

#define INDEXING_DEFAULTS_REAX (INDEXING_REAX | INDEXING_USE_LATTICE_TYPE      \
                                     | INDEXING_CHECK_PEAKS)

#define INDEXING_DEFAULTS_GRAINSPOTTER (INDEXING_GRAINSPOTTER                  \
                                     | INDEXING_USE_LATTICE_TYPE               \
                                     | INDEXING_CHECK_PEAKS)

/**
 * IndexingMethod:
 * @INDEXING_NONE: No indexing to be performed
 * @INDEXING_DIRAX: Invoke DirAx
 * @INDEXING_MOSFLM: Invoke MOSFLM
 * @INDEXING_REAX: DPS algorithm using known cell parameters
 *
 * An enumeration of all the available indexing methods.
 **/
typedef enum {
<<<<<<< HEAD
=======
	INDEXING_NONE,
	INDEXING_DIRAX,
	INDEXING_MOSFLM,
        INDEXING_XDS,
	INDEXING_REAX,
} IndexingMethod;
>>>>>>> 3732cd6e


	INDEXING_NONE   = 0,

	/* The core indexing methods themselves */
	INDEXING_DIRAX  = 1,
	INDEXING_MOSFLM = 2,
	INDEXING_REAX   = 3,
	INDEXING_GRAINSPOTTER = 4,

	/* Bits at the top of the IndexingMethod are flags which modify the
	 * behaviour of the indexer. */
	INDEXING_CHECK_CELL_COMBINATIONS = 256,
	INDEXING_CHECK_CELL_AXES         = 512,
	INDEXING_CHECK_PEAKS             = 1024,
	INDEXING_USE_LATTICE_TYPE        = 2048,

} IndexingMethod;

/* This defines the bits in "IndexingMethod" which are used to represent the
 * core of the indexing method */
#define INDEXING_METHOD_MASK (0xff)


/**
 * IndexingPrivate:
 *
 * This is an opaque data structure containing information needed by the
 * indexing method.
 **/
typedef void *IndexingPrivate;

extern IndexingMethod *build_indexer_list(const char *str);
extern char *indexer_str(IndexingMethod indm);

extern IndexingPrivate **prepare_indexing(IndexingMethod *indm, UnitCell *cell,
                                          const char *filename,
                                          struct detector *det,
                                          struct beam_params *beam, float *ltl);

extern void index_pattern(struct image *image,
                          IndexingMethod *indms, IndexingPrivate **iprivs);

extern void cleanup_indexing(IndexingMethod *indms, IndexingPrivate **privs);

#endif	/* INDEX_H */<|MERGE_RESOLUTION|>--- conflicted
+++ resolved
@@ -68,16 +68,6 @@
  * An enumeration of all the available indexing methods.
  **/
 typedef enum {
-<<<<<<< HEAD
-=======
-	INDEXING_NONE,
-	INDEXING_DIRAX,
-	INDEXING_MOSFLM,
-        INDEXING_XDS,
-	INDEXING_REAX,
-} IndexingMethod;
->>>>>>> 3732cd6e
-
 
 	INDEXING_NONE   = 0,
 
@@ -86,6 +76,7 @@
 	INDEXING_MOSFLM = 2,
 	INDEXING_REAX   = 3,
 	INDEXING_GRAINSPOTTER = 4,
+        INDEXING_XDS = 5,
 
 	/* Bits at the top of the IndexingMethod are flags which modify the
 	 * behaviour of the indexer. */

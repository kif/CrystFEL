--- conflicted
+++ resolved
@@ -492,17 +492,17 @@
 
 			cairo_arc(cr, x/dw->binning, y/dw->binning,
 				  radius, 0.0, 2.0*M_PI);
-			if (f->intensity == FEATURE_PREDICTION + 0) { // first lattice
+			if (f->intensity == FEATURE_PREDICTION + 0) { /* first lattice */
 				cairo_set_source_rgb(cr, 1.0, 0.0, 0.0);
-			} else if (f->intensity == FEATURE_PREDICTION + 1) { // second lattice
+			} else if (f->intensity == FEATURE_PREDICTION + 1) { /* second lattice */
 				cairo_set_source_rgb(cr, 0.0, 1.0, 0.0); 
-			} else if (f->intensity == FEATURE_PREDICTION + 2) { // third lattice
+			} else if (f->intensity == FEATURE_PREDICTION + 2) { /* third lattice */
 				cairo_set_source_rgb(cr, 0.0, 0.0, 1.0);
-			} else if (f->intensity == FEATURE_PREDICTION + 3) { // forth lattice
+			} else if (f->intensity == FEATURE_PREDICTION + 3) { /* forth lattice */
 				cairo_set_source_rgb(cr, 0.0, 1.0, 1.0);
-			} else if (f->intensity == FEATURE_PREDICTION + 4) { // fifth lattice
+			} else if (f->intensity == FEATURE_PREDICTION + 4) { /* fifth lattice */
 				cairo_set_source_rgb(cr, 1.0, 0.0, 1.0);
-			} else if (f->intensity >= FEATURE_PREDICTION + 5) { // > sixth lattice
+			} else if (f->intensity >= FEATURE_PREDICTION + 5) { /* > sixth lattice */
 				cairo_set_source_rgb(cr, 0.5, 1.0, 1.0);
 			} else {
 				switch ( dw->scale ) {
@@ -1156,54 +1156,6 @@
 	return 0;
 }
 
-
-<<<<<<< HEAD
-=======
-static int load_geometry_file(DisplayWindow *dw, struct image *image,
-                              const char *filename)
-{
-	struct detector *geom;
-	GtkWidget *w;
-	int using_loaded = 0;
-	if ( dw->image->det == dw->loaded_geom ) using_loaded = 1;
-
-	geom = get_detector_geometry(filename);
-	if ( geom == NULL ) {
-		displaywindow_error(dw, "Failed to load geometry file");
-		return -1;
-	}
-	fill_in_values(geom, dw->hdfile);
-
-	if (dw->image->data != NULL && ((1+geom->max_fs != dw->image->width)
-					|| (1+geom->max_ss != dw->image->height)) ) {
-
-		displaywindow_error(dw, "Geometry doesn't match image.");
-		return -1;
-
-	}
-
-	/* Sort out the mess */
-	if ( dw->loaded_geom != NULL ) free_detector_geometry(dw->loaded_geom);
-	dw->loaded_geom = geom;
-	if ( using_loaded ) {
-		dw->image->det = dw->loaded_geom;
-	}
-
-	w = gtk_ui_manager_get_widget(dw->ui,
-				      "/ui/displaywindow/view/usegeom");
-	gtk_widget_set_sensitive(GTK_WIDGET(w), TRUE);
-	gtk_check_menu_item_set_active(GTK_CHECK_MENU_ITEM(w), TRUE);
-	dw->use_geom = 1;
-
-	w = gtk_ui_manager_get_widget(dw->ui,
-				      "/ui/displaywindow/tools/calibmode");
-	gtk_widget_set_sensitive(GTK_WIDGET(w), TRUE);
-
-	return 0;
-}
-
-
->>>>>>> 10bd300d
 static int save_geometry_file(DisplayWindow *dw)
 {
 	GtkWidget *d;
@@ -1241,29 +1193,6 @@
 	                 G_CALLBACK(displaywindow_peaklist_response), dw);
 
 	gtk_widget_show_all(d);
-
-	return 0;
-}
-
-
-<<<<<<< HEAD
-=======
-static gint displaywindow_set_usegeom(GtkWidget *d, DisplayWindow *dw)
-{
-	GtkWidget *w;
-
-	/* Get new value */
-	w =  gtk_ui_manager_get_widget(dw->ui,
-				      "/ui/displaywindow/view/usegeom");
-	dw->use_geom = gtk_check_menu_item_get_active(GTK_CHECK_MENU_ITEM(w));
-
-	if ( dw->use_geom ) {
-		dw->image->det = dw->loaded_geom;
-	} else {
-		dw->image->det = dw->simple_geom;
-	}
-
-	displaywindow_update(dw);
 
 	return 0;
 }
@@ -1289,7 +1218,6 @@
 	displaywindow_update(dw);
 }
 
->>>>>>> 10bd300d
 static gint displaywindow_set_calibmode(GtkWidget *d, DisplayWindow *dw)
 {
 	GtkWidget *w;
@@ -1297,13 +1225,8 @@
 
 	w =  gtk_ui_manager_get_widget(dw->ui,
 	                               "/ui/displaywindow/tools/calibmode");
-<<<<<<< HEAD
 	if ( dw->image->det == dw->simple_geom ) {
 		gtk_check_menu_item_set_state(GTK_CHECK_MENU_ITEM(w), 0);
-=======
-	if ( !dw->use_geom ) {
-		gtk_check_menu_item_set_active(GTK_CHECK_MENU_ITEM(w), 0);
->>>>>>> 10bd300d
 		return 0;
 	}
 
@@ -1343,7 +1266,7 @@
 	int val;
 	w =  gtk_ui_manager_get_widget(dw->ui,
 	                               "/ui/displaywindow/tools/statusbar");
-	// keep statusbar displayed during calibmode
+	/* keep statusbar displayed during calibmode */
 	if (dw->calib_mode != CALIBMODE_NONE) {
 		gtk_check_menu_item_set_state(GTK_CHECK_MENU_ITEM(w), 1);
 		return 0;
@@ -1387,7 +1310,7 @@
 	if (gtk_tree_selection_get_selected (selection, &model, &iter)) {
 		gtk_tree_model_get (model, &iter, COLUMN_FILENAME, &filename, COLUMN_OFFSET, &offset, -1);
     
-		// TODO: resolve relative path
+		/* TODO: resolve relative path */
 		struct hdfile *newhdf = hdfile_open(filename);
 		if (!newhdf) {
 			printf("Failed to open image %s. Is the current directory OK?\n", filename);
@@ -1395,8 +1318,9 @@
 			return;
 		}
 
-		// close current image.
-		if (dw->hdfile) hdfile_close(dw->hdfile); // free() is called within
+		/* close current image */
+		if (dw->hdfile) hdfile_close(dw->hdfile); /* free() is called within */
+		struct detector *det = dw->image->det;
 		if ( dw->image != NULL ) {
 			image_feature_list_free(dw->image->features);
 			free(dw->image->filename);
@@ -1406,25 +1330,26 @@
 		}
 
 		dw->image = calloc(1, sizeof(struct image));
+		dw->image->det = det;
 		dw->hdfile = newhdf;
     
-		// set new title
+		/* set new title */
 		char *bn = safe_basename(filename);
 		char *title = malloc(strlen(bn)+14);
 		sprintf(title, "%s - hdfsee", bn);
 		free(bn);
 		gtk_window_set_title(GTK_WINDOW(dw->window), title);
 		free(title);
-		dw->image->filename = strdup(bn); // otherwise "Save Image" crashes!
+		dw->image->filename = strdup(bn);
     
-		// reload image
+		/* reload image */
 		struct newhdf nh;
 		nh.dw = dw;
 		nh.name[0] = '\0';
 		nh.widget = NULL;
-		displaywindow_newhdf(NULL, &nh); //TODO: CHECKME: what happens if this fails?
+		displaywindow_newhdf(NULL, &nh);
     
-		// load spot list
+		/* load spot list */
 		if (dw->stream != NULL && seek_stream(dw->stream, offset) == 0) {
 			int rval, j;
       
@@ -1435,14 +1360,14 @@
 				for (j = 0; j < dw->image->num_peaks; j++) {
 					struct imagefeature *feature = image_get_feature(dw->image->features, j);
 					if (feature == NULL) continue;
-					feature->rx = FEATURE_SPOT; // FIXME: reciprocal_x field is hijacked!
+					feature->rx = FEATURE_SPOT; /* FIXME: reciprocal_x field is hijacked! */
 					if (feature->name == NULL) feature->name = strdup("Spot");
 				}
 
 				for (j = 0; j < dw->image->n_crystals; j++) {
 					Crystal *cr = dw->image->crystals[j];
 
-					// Copy predictions into feature list
+					/* Copy predictions into feature list */
 					Reflection *refl;
 					RefListIterator *iter;
 
@@ -1458,7 +1383,7 @@
 						char name[64];
 						snprintf(name, 63, "(%i, %i, %i) on lattice %d", h, k, l, j);
 
-						// FIXME: intensity field is hijacked!
+						/* FIXME: intensity field is hijacked! */
 						image_add_feature(dw->image->features, fs, ss, dw->image, j + FEATURE_PREDICTION,
 						strdup(name));
 					}			
@@ -1484,7 +1409,7 @@
 		return 1;
 	}
 
-	// close current stream and table
+	/* Close current stream and table */
 	if (dw->stream) close_stream(dw->stream);
 	dw->stream = st;
 
@@ -1524,7 +1449,6 @@
 	gtk_tree_selection_set_mode(select, GTK_SELECTION_SINGLE);
 	g_signal_connect(G_OBJECT(select), "changed",
 	                 G_CALLBACK(stream_selection_changed), dw);
-	// TODO: CHECKME: Do I have to clean up something in the destroy callback?
   
 	long stream_offset = 0;
 	i = 0;
@@ -1984,15 +1908,8 @@
 	guint n_entries = G_N_ELEMENTS(entries);
 
 	GtkToggleActionEntry toggles[] = {
-<<<<<<< HEAD
-=======
-		{ "GeometryAction", NULL, "Use Detector Geometry", NULL, NULL,
-			G_CALLBACK(displaywindow_set_usegeom), FALSE },
-		{ "CalibModeAction", NULL, "Calibration Mode", NULL, NULL,
-			G_CALLBACK(displaywindow_set_calibmode), FALSE },
 		{ "StatusBarAction", NULL, "Status Bar", NULL, NULL,
 			G_CALLBACK(displaywindow_set_statusbar), FALSE },
->>>>>>> 10bd300d
 		{ "ColScaleAction", NULL, "Colour Scale", NULL, NULL,
 			G_CALLBACK(displaywindow_set_colscale), FALSE },
 		{ "CalibModeAction", NULL, "Calibration Mode", NULL, NULL,
@@ -2050,13 +1967,6 @@
 	}
 }
 
-<<<<<<< HEAD
-struct newhdf {
-	DisplayWindow *dw;
-	GtkWidget *widget;
-	char name[1024];
-};
-
 static gint displaywindow_newhdf(GtkMenuItem *item, struct newhdf *nh)
 {
 	gboolean a;
@@ -2064,64 +1974,25 @@
 
 	if ( nh->dw->not_ready_yet ) return 0;
 
-	a = gtk_check_menu_item_get_active(GTK_CHECK_MENU_ITEM(nh->widget));
-	if ( !a ) return 0;
-
-	fail = hdf5_read(nh->dw->hdfile, nh->dw->image, nh->name, 0);
+	if (nh->widget != NULL) {
+		a = gtk_check_menu_item_get_active(GTK_CHECK_MENU_ITEM(nh->widget));
+		if ( !a ) return 0;
+	}
+
+	if (nh->widget != NULL) {
+		fail = hdf5_read(nh->dw->hdfile, nh->dw->image, nh->name, 0);
+	} else {
+		fail = hdf5_read(nh->dw->hdfile, nh->dw->image, NULL, 0);
+	}	      
 	if ( fail ) {
 		ERROR("Couldn't load image");
 		return 1;
-=======
-static gint displaywindow_newhdf(GtkMenuItem *item, struct newhdf *nh)
-{
-	if ( nh->dw->not_ready_yet ) return 0;
-
-	if (nh->name[0] == 0) {
-		hdfile_set_first_image(nh->dw->hdfile, "/");
-	} else {
-		 hdfile_set_image(nh->dw->hdfile, nh->name);
-	}
-	hdf5_read(nh->dw->hdfile, nh->dw->image, 0);
-
-	/* Check that the geometry still fits */
-	if ( !geometry_fits(nh->dw->image, nh->dw->simple_geom) ) {
-		int using = 0;
-		if ( nh->dw->simple_geom == nh->dw->image->det ) {
-			using = 1;
-		}
-		free_detector_geometry(nh->dw->simple_geom);
+	}
+
+	if (nh->dw->image->det == NULL) {
 		nh->dw->simple_geom = simple_geometry(nh->dw->image);
-		if ( using ) {
-			nh->dw->image->det = nh->dw->simple_geom;
-		}
-	}
-
-	if ( (nh->dw->loaded_geom != NULL )
-	  && (!geometry_fits(nh->dw->image, nh->dw->loaded_geom)) ) {
-
-		GtkWidget *w;
-
-		free_detector_geometry(nh->dw->loaded_geom);
-		nh->dw->loaded_geom = NULL;
-
-		/* Force out of "use geometry" mode */
-		w = gtk_ui_manager_get_widget(nh->dw->ui,
-				      "/ui/displaywindow/view/usegeom");
-		gtk_widget_set_sensitive(GTK_WIDGET(w), FALSE);
-
-		gtk_check_menu_item_set_active(GTK_CHECK_MENU_ITEM(w), FALSE);
-		nh->dw->use_geom = 0;
 		nh->dw->image->det = nh->dw->simple_geom;
-
-		w = gtk_ui_manager_get_widget(nh->dw->ui,
-					   "/ui/displaywindow/tools/calibmode");
-		gtk_widget_set_sensitive(GTK_WIDGET(w), FALSE);
-
->>>>>>> 10bd300d
-	}
-
-	nh->dw->simple_geom = simple_geometry(nh->dw->image);
-	nh->dw->image->det = nh->dw->simple_geom;
+	}
 
 	do_filters(nh->dw);
 	displaywindow_update(nh->dw);
@@ -2831,6 +2702,8 @@
 	GtkWidget *w;
 	GtkWidget *ww;
 
+	if ( filename == NULL ) return NULL;
+
 	dw = calloc(1, sizeof(DisplayWindow));
 	if ( dw == NULL ) return NULL;
 	dw->pixbufs = NULL;
@@ -2843,12 +2716,8 @@
 	dw->numbers_window = NULL;
 	dw->simple_geom = NULL;
 	dw->image = NULL;
-<<<<<<< HEAD
-=======
 	dw->stream = NULL;
 	dw->streamwindow = NULL;
-	dw->use_geom = 0;
->>>>>>> 10bd300d
 	dw->show_rings = show_rings;
 	dw->show_peaks = 0;
 	dw->scale = colscale;
@@ -2877,83 +2746,58 @@
 
 	dw->image->det = det_geom;
 
-	dw->hdfile = hdfile_open(filename);
-	if ( dw->hdfile == NULL ) {
-		ERROR("Couldn't open file: %s\n", filename);
-		free(dw);
-		return NULL;
-	}
-
-<<<<<<< HEAD
-	if ( dw->image->det != NULL && ( dw->image->det->path_dim != 0 ||
-	                                 dw->image->det->dim_dim != 0  )) {
-
-		dw->multi_event = 1;
-
-		dw->ev_list = fill_event_list(dw->hdfile, dw->image->det);
-
-		if ( dw->ev_list == NULL ) {
-			ERROR("Error while parsing file structure\n");
-			free_event_list(dw->ev_list);
+	// Surprisingly, hdfile_open succeeds with a stream file and ends up with SEGV!
+	// Thus, we must test stream first
+	if (open_stream(filename, dw) != 0) {
+
+		dw->hdfile = hdfile_open(filename);
+		if ( dw->hdfile == NULL ) {
+			ERROR("Couldn't open file: %s\n", filename);
 			free(dw);
 			return NULL;
 		}
-		if ( dw->ev_list->num_events == 0 ) {
-			ERROR("Multi-event geometry file but no events found in data file");
-			free_event_list(dw->ev_list);
-			free(dw);
-			return NULL;
-		} else {
-			dw->curr_event = 0;
-		}
-
-	}
-
-	if ( dw->image->det != NULL ) {
-
-		if ( dw->multi_event ) {
-			check = hdf5_read2(dw->hdfile, dw->image,
-			                   dw->ev_list->events[dw->curr_event], 0);
-		} else {
-			check = hdf5_read2(dw->hdfile, dw->image, NULL, 0);
-=======
-	/* Open the file, if any */
-	if ( filename != NULL ) {
-		// Surprisingly, hdfile_open succeeds with a stream file and ends up with SEGV!
-		// Thus, we must test stream first
-		if (open_stream(filename, dw) != 0) {
-			dw->hdfile = hdfile_open(filename);
-			if (dw->hdfile == NULL) {
+		// check multi-event mode
+		if ( dw->image->det != NULL && ( dw->image->det->path_dim != 0 ||
+	        	                         dw->image->det->dim_dim != 0  )) {
+
+			dw->multi_event = 1;
+
+			dw->ev_list = fill_event_list(dw->hdfile, dw->image->det);
+
+			if ( dw->ev_list == NULL ) {
+				ERROR("Error while parsing file structure\n");
+				free_event_list(dw->ev_list);
+				free(dw);
+				return NULL;
+			}
+			if ( dw->ev_list->num_events == 0 ) {
+				ERROR("Multi-event geometry file but no events found in data file");
+				free_event_list(dw->ev_list);
 				free(dw);
 				return NULL;
 			} else {
-				int fail = -1;
-
-				if ( element == NULL ) {
-					fail = hdfile_set_first_image(dw->hdfile, "/");
-				} else {
-					fail = hdfile_set_image(dw->hdfile, element);
-				}
-
-				if ( !fail ) {
-					dw->image->filename = strdup(filename);
-					hdf5_read(dw->hdfile, dw->image, 0);
-				} else {
-					ERROR("Couldn't select path\n");
-					free(dw);
-					return NULL;
-				}
+				dw->curr_event = 0;
 			}
->>>>>>> 10bd300d
-		}
-	} else {
-		check =	hdf5_read(dw->hdfile, dw->image, element, 0);
-	}
-	if (check) {
-		ERROR("Couldn't load file\n");
-		free(dw);
-		hdfile_close(dw->hdfile);
-		return NULL;
+
+		}
+		// load image
+		if ( dw->image->det != NULL ) {
+
+			if ( dw->multi_event ) {
+				check = hdf5_read2(dw->hdfile, dw->image,
+				                   dw->ev_list->events[dw->curr_event], 0);
+			} else {
+				check = hdf5_read2(dw->hdfile, dw->image, NULL, 0);
+			}
+		} else {
+			check =	hdf5_read(dw->hdfile, dw->image, element, 0);
+		}
+		if (check) {
+			ERROR("Couldn't load file\n");
+			free(dw);
+			hdfile_close(dw->hdfile);
+			return NULL;
+		}
 	}
 
 	dw->image->filename = strdup(filename);
@@ -2964,7 +2808,7 @@
 	}
 
 	/* Filters need geometry */
-		do_filters(dw);
+	do_filters(dw);
 
 	/* Peak list provided at startup? */
 	if ( peaks != NULL ) {

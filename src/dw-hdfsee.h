/*
 * dw-hdfsee.h
 *
 * Quick yet non-crappy HDF viewer
 *
 * Copyright © 2012 Deutsches Elektronen-Synchrotron DESY,
 *                  a research centre of the Helmholtz Association.
 * Copyright © 2012 Richard Kirian
 *
 * Authors:
 *   2009-2012 Thomas White <taw@physics.org>
 *   2012      Richard Kirian
 *   2014      Valerio Mariani
 *   2014      Takanori Nakane <nakane.t@gmail.com>
 *
 * This file is part of CrystFEL.
 *
 * CrystFEL is free software: you can redistribute it and/or modify
 * it under the terms of the GNU General Public License as published by
 * the Free Software Foundation, either version 3 of the License, or
 * (at your option) any later version.
 *
 * CrystFEL is distributed in the hope that it will be useful,
 * but WITHOUT ANY WARRANTY; without even the implied warranty of
 * MERCHANTABILITY or FITNESS FOR A PARTICULAR PURPOSE.  See the
 * GNU General Public License for more details.
 *
 * You should have received a copy of the GNU General Public License
 * along with CrystFEL.  If not, see <http://www.gnu.org/licenses/>.
 *
 */


#ifdef HAVE_CONFIG_H
#include <config.h>
#endif

#ifndef DISPLAYWINDOW_H
#define DISPLAYWINDOW_H

#include <gtk/gtk.h>
#include "stream.h"

typedef struct {
	GtkWidget	*window;
	GtkWidget	*entry;
} BinningDialog;


typedef struct {
	GtkWidget	*window;
	GtkWidget	*entry;
} BoostIntDialog;


typedef struct {
	GtkWidget	*window;
	GtkWidget	*entry;
} RingRadiusDialog;


struct numberswindow {
	GtkWidget *window;
	GtkWidget *labels[17*17];
	GtkWidget *feat;
	unsigned int cx;
	unsigned int cy;
};


typedef enum {
	CALIBMODE_NONE,
	CALIBMODE_PANELS,
	CALIBMODE_GROUPS,
	CALIBMODE_ALL
} CalibMode;


typedef struct {

	GtkWidget	*window;
	GtkWidget	*drawingarea;
	GtkWidget	*scrollarea;
<<<<<<< HEAD
        GtkWidget       *streamwindow;
=======
>>>>>>> 82e19c18
	GtkUIManager	*ui;
	GtkActionGroup	*action_group;
	int             n_pixbufs;
	GdkPixbuf	**pixbufs;
	gulong		motion_callback;
	cairo_surface_t *surf;

	int             not_ready_yet;

	struct detector *loaded_geom;
	struct detector *simple_geom;

	struct hdfile	*hdfile;
	struct image	*image;
        Stream *stream;

	/* Dialog boxes */
	BinningDialog  *binning_dialog;
	BoostIntDialog *boostint_dialog;
	RingRadiusDialog *ringradius_dialog;
	struct numberswindow *numbers_window;

	int		width;
	int		height;		/* Size of the drawing area */
	double          min_x;
	double          min_y;
	double          max_x;
	double          max_y;

	int		binning;
	double		boostint;
	int		noisefilter;	/* Use aggressive noise filter */
	int             median_filter;
	int             use_geom;
	int             show_rings;
	int		show_peaks;
	double          ring_radius;
	double          *ring_radii;
	int             n_rings;

	CalibMode       calib_mode;
	struct rigid_group *calib_mode_curr_rg;
	struct panel    *calib_mode_curr_p;
	int             calib_mode_show_focus;
	GtkWidget       *statusbar;

	int		show_col_scale;
	int		scale;
	GdkPixbuf	*col_scale;

} DisplayWindow;

/* Open an image display window showing the given filename, or NULL */
extern DisplayWindow *displaywindow_open(const char *filename,
                                         const char *peaks, double boost,
                                         int binning,
                                         int noisefilter, int calibmode, int colscale,
                                         const char *element,
                                         const char *geometry, const char *beam,
                                         int show_rings,
                                         double *ring_radii, int n_rings,
                                         double ring_size, int median_filter);


#endif	/* DISPLAYWINDOW_H */<|MERGE_RESOLUTION|>--- conflicted
+++ resolved
@@ -81,10 +81,8 @@
 	GtkWidget	*window;
 	GtkWidget	*drawingarea;
 	GtkWidget	*scrollarea;
-<<<<<<< HEAD
         GtkWidget       *streamwindow;
-=======
->>>>>>> 82e19c18
+	
 	GtkUIManager	*ui;
 	GtkActionGroup	*action_group;
 	int             n_pixbufs;

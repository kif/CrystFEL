/*
 * indexamajigFork.c
 *
 * Index patterns, output hkl+intensity etc.
 *
 * (c) 2006-2012 Thomas White <taw@physics.org>
 * (c) 2012-     Chunhong Yoon <chun.hong.yoon@desy.de>
 *
 * Part of CrystFEL - crystallography with a FEL
 *
 */


#ifdef HAVE_CONFIG_H
#include <config.h>
#endif

#include <stdarg.h>
#include <stdlib.h>
#include <stdio.h>
#include <string.h>
#include <unistd.h>
#include <getopt.h>
#include <hdf5.h>
#include <gsl/gsl_errno.h>
#include <pthread.h>
#include <sys/wait.h>
#include <fcntl.h>

#ifdef HAVE_CLOCK_GETTIME
#include <time.h>
#else
#include <sys/time.h>
#endif

#include <crystfel/utils.h>
#include <crystfel/hdf5-file.h>
#include <crystfel/index.h>
#include <crystfel/peaks.h>
#include <crystfel/detector.h>
#include <crystfel/filters.h>
#include <crystfel/thread-pool.h>
#include <crystfel/beam-parameters.h>
#include <crystfel/geometry.h>
#include <crystfel/stream.h>
#include <crystfel/reflist-utils.h>


/* Write statistics at APPROXIMATELY this interval */
#define STATS_EVERY_N_SECONDS (2)

#define LINE_LENGTH 1024

#define BUFSIZE 64

#ifdef HAVE_CLOCK_GETTIME
static double get_time()
{
	struct timespec tp;
	clock_gettime(CLOCK_MONOTONIC, &tp);
	double sec = (double) tp.tv_sec+ (double) tp.tv_nsec/1000000000;
	return sec; //nano resolution
}
#else
/* Fallback version of the above.  The time according to gettimeofday() is not
 * monotonic, so measuring intervals based on it will screw up if there's a
 * timezone change (e.g. daylight savings) while the program is running. */
static double get_time()
{
	struct timeval tp;
	gettimeofday(&tp, NULL);
	double sec = (double) tp.tv_sec+ (double) tp.tv_usec/1000000;
	return sec; //micro resolution
}
#endif

enum {
	PEAK_ZAEF,
	PEAK_HDF5,
};


/* Information about the indexing process which is common to all patterns */
struct static_index_args
{
	UnitCell *cell;
	int config_cmfilter;
	int config_noisefilter;
	int config_verbose;
	int stream_flags;         /* What goes into the output? */
	int config_polar;
	int config_satcorr;
	int config_closer;
	int config_insane;
	int config_bgsub;
	float threshold;
	float min_gradient;
	float min_snr;
	double min_int_snr;
	struct detector *det;
	IndexingMethod *indm;
	IndexingPrivate **ipriv;
	int peaks;                /* Peak detection method */
	int cellr;
	float tols[4];
	struct beam_params *beam;
	const char *element;
	const char *hdf5_peak_path;
	double ir_inn;
	double ir_mid;
	double ir_out;
	
	/* Output stream */
	pthread_mutex_t *output_mutex;  /* Protects the output stream */
	FILE *ofh;

	char *outfile;	
	const struct copy_hdf5_field *copyme;
	int nProcesses;
};


/* Information about the indexing process for one pattern */
struct index_args
{
	/* "Input" */
	char *filename;
	struct static_index_args static_args;

	/* "Output" */
	int indexable;
};


/* Information needed to choose the next task and dispatch it */
struct queue_args
{
	FILE *fh;
	char *prefix;
	int config_basename;
	struct static_index_args static_args;

	char *use_this_one_instead;

	int n_indexable;
	int n_processed;
	int n_indexable_last_stats;
	int n_processed_last_stats;

	int n_indexableTotal;
	int n_processedTotal;
	int n_indexable_last_statsTotal;
	int n_processed_last_statsTotal;

	int nPerProcess;
	int updateReader;

	double t_last_stats;

};

// Count number of patterns in .lst
int count_patterns(FILE *fh){
    char *rval;
    int n_total = 0;
    do{
        char line[LINE_LENGTH];
        rval = fgets(line,LINE_LENGTH-1,fh);
        if (rval != NULL){
            n_total++;
        }
    }while(rval!=NULL);
    if (ferror(fh)) {
        printf("Read error\n");
        return -1;
    }
    return n_total;
}

// Assign a batch number to a process
int getBatchNum(int pid[], int length){
    int i, id = 0;
    for (i=0; i<length; i++) {
        id += ((pid[i]>0)*pow(2,i)); // child = 1, parent = 0
    }
    return id;
}

static void show_help(const char *s)
{
	printf("Syntax: %s [options]\n\n", s);
	printf(
"Process and index FEL diffraction images.\n"
"\n"
" -h, --help               Display this help message.\n"
"\n"
" -i, --input=<filename>   Specify file containing list of images to process.\n"
"                           '-' means stdin, which is the default.\n"
" -o, --output=<filename>  Write output stream to this file. '-' for stdout.\n"
"                           Default: indexamajig.stream\n"
"\n"
"     --indexing=<methods> Use 'methods' for indexing.  Provide one or more\n"
"                           methods separated by commas.  Choose from:\n"
"                            none     : no indexing (default)\n"
"                            dirax    : invoke DirAx\n"
"                            mosflm   : invoke MOSFLM (DPS)\n"
"                            reax     : DPS algorithm with known unit cell\n"
" -g. --geometry=<file>    Get detector geometry from file.\n"
" -b, --beam=<file>        Get beam parameters from file (provides nominal\n"
"                           wavelength value if no per-shot value is found in\n"
"                           the HDF5 files.\n"
" -p, --pdb=<file>         PDB file from which to get the unit cell to match.\n"
"                           Default: 'molecule.pdb'.\n"
"     --basename           Remove the directory parts of the filenames.\n"
" -x, --prefix=<p>         Prefix filenames from input file with <p>.\n"
"     --peaks=<method>     Use 'method' for finding peaks.  Choose from:\n"
"                           zaef  : Use Zaefferer (2000) gradient detection.\n"
"                                    This is the default method.\n"
"                           hdf5  : Get from a table in HDF5 file.\n"
"     --hdf5-peaks=<p>     Find peaks table in HDF5 file here.\n"
"                           Default: /processing/hitfinder/peakinfo\n"
"\n\n"
"You can control what information is included in the output stream using\n"
"' --record=<flag1>,<flag2>,<flag3>' and so on.  Possible flags are:\n\n"
" integrated        Include a list of reflection intensities, produced by\n"
"                    integrating around predicted peak locations.\n"
"\n"
" peaks             Include peak locations and intensities from the peak\n"
"                    search.\n"
"\n"
" peaksifindexed    As 'peaks', but only if the pattern could be indexed.\n"
"\n"
" peaksifnotindexed As 'peaks', but only if the pattern could NOT be indexed.\n"
"\n\n"
"The default is '--record=integrated'.\n"
"\n\n"
"For more control over the process, you might need:\n\n"
"     --cell-reduction=<m> Use <m> as the cell reduction method. Choose from:\n"
"                           none    : no matching, just use the raw cell.\n"
"                           reduce  : full cell reduction.\n"
"                           compare : match by at most changing the order of\n"
"                                     the indices.\n"
"                           compare_ab : compare 'a' and 'b' lengths only.\n"
"     --tolerance=<a,b,c,angl>  Set the tolerance for a,b,c axis (in %%)\n"
"                                and for the angles (in deg) when reducing\n"
"                                or comparing (default is 5%% and 1.5deg)\n"
"     --filter-cm          Perform common-mode noise subtraction on images\n"
"                           before proceeding.  Intensities will be extracted\n"
"                           from the image as it is after this processing.\n"
"     --filter-noise       Apply an aggressive noise filter which sets all\n"
"                           pixels in each 3x3 region to zero if any of them\n"
"                           have negative values.  Intensity measurement will\n"
"                           be performed on the image as it was before this.\n"
"     --unpolarized        Don't correct for the polarisation of the X-rays.\n"
"     --no-sat-corr        Don't correct values of saturated peaks using a\n"
"                           table included in the HDF5 file.\n"
"     --threshold=<n>      Only accept peaks above <n> ADU.  Default: 800.\n"
"     --min-gradient=<n>   Minimum gradient for Zaefferer peak search.\n"
"                           Default: 100,000.\n"
"     --min-snr=<n>        Minimum signal-to-noise ratio for peaks.\n"
"                           Default: 5.\n"
"     --min-integration-snr=<n>  Minimum signal-to-noise ratio for peaks\n"
"                                 during integration. Default: -infinity.\n"
" -e, --image=<element>    Use this image from the HDF5 file.\n"
"                           Example: /data/data0.\n"
"                           Default: The first one found.\n"
"\n"
"\nFor time-resolved stuff, you might want to use:\n\n"
"     --copy-hdf5-field <f>  Copy the value of field <f> into the stream. You\n"
"                             can use this option as many times as you need.\n"
"\n"
"\nOptions for greater performance or verbosity:\n\n"
"     --verbose            Be verbose about indexing.\n"
" -j <n>                   Run <n> analyses in parallel.  Default 1.\n"
"\n"
"\nOptions you probably won't need:\n\n"
"     --no-check-prefix    Don't attempt to correct the --prefix.\n"
"     --no-closer-peak     Don't integrate from the location of a nearby peak\n"
"                           instead of the position closest to the reciprocal\n"
"                           lattice point.\n"
"     --insane             Don't check that the reduced cell accounts for at\n"
"                           least 10%% of the located peaks.\n"
"     --no-bg-sub          Don't subtract local background estimates from\n"
"                           integrated intensities.\n"
"\n"
"\nYou can tune the CPU affinities for enhanced performance on NUMA machines:\n"
"\n"
"     --cpus=<n>           Specify number of CPUs.  This is NOT the same as\n"
"                           giving the number of analyses to run in parallel.\n"
"     --cpugroup=<n>       Batch threads in groups of this size.\n"
"     --cpuoffset=<n>      Start using CPUs at this group number.\n"
);
}

int readUpdate(void *qp, int fd_pipe[][2], int finish){
	struct queue_args *qargs = qp;
	int i,j;
	int rFlag;
	int pipesOpen = 0;
	char bufferR[BUFSIZE];			
	memset(bufferR, 0, BUFSIZE);
	int numFields = 2;

	for (i=0; i<qargs->static_args.nProcesses; i++){
		if (finish && i == qargs->updateReader) {
			// do nothing
		}else{
			rFlag = read(fd_pipe[i][0], bufferR, BUFSIZE-1); // wait till something to read
			if (rFlag != 0){
				char * pch; 
				char delims[] = "#";
  				pch = strtok (bufferR, delims); 
  				for (j=0;j<numFields;j++) 
  				{ 
					switch (j){
						case 0:
							qargs->n_indexableTotal += atoi(pch);	
							break;
						case 1:
							qargs->n_processedTotal += atoi(pch);	
						break;
					}
    				pch = strtok (NULL, delims); 
  				} 
				memset(bufferR, 0, BUFSIZE);
				pipesOpen++;
			}
		}
	}
	STATUS("%i out of %i indexed so far,"
		       " %i out of %i since the last message.\n\n",
			qargs->n_indexableTotal, qargs->n_processedTotal,
			qargs->n_indexableTotal-qargs->n_indexable_last_statsTotal,
			qargs->n_processedTotal-qargs->n_processed_last_statsTotal);

	qargs->n_indexable_last_statsTotal = qargs->n_indexableTotal;
	qargs->n_processed_last_statsTotal = qargs->n_processedTotal;

	return pipesOpen;	
}

// Manipulate image
static void process_image(char ***array, int batch, void *qp, int fd_pipe[][2]) {
	
	struct queue_args *qargs = qp;
	float *data_for_measurement;
	size_t data_size;
<<<<<<< HEAD
	UnitCell *cell = qargs->static_args.cell;
	int config_cmfilter = qargs->static_args.config_cmfilter;
	int config_noisefilter = qargs->static_args.config_noisefilter;
	int config_verbose = qargs->static_args.config_verbose;
	//int config_polar = qargs->static_args.config_polar;
	IndexingMethod *indm = qargs->static_args.indm;
	struct beam_params *beam = qargs->static_args.beam;

	int i;	
	int r, check;
	struct hdfile *hdfile;
	char *outfile = qargs->static_args.outfile;
	int nPerBatch = qargs->nPerProcess;

	for (i=0; i<nPerBatch; i++) {
		struct image image;
		image.features = NULL;
		image.data = NULL;
		image.flags = NULL;
		image.indexed_cell = NULL;
		image.det = copy_geom(qargs->static_args.det);
		image.copyme = qargs->static_args.copyme;
		image.beam = beam;
		image.id = batch;	// MUST SET ID FOR MOSFLM TO WORK PROPERLY

		if ( beam == NULL ) {
			ERROR("Warning: no beam parameters file.\n");
			ERROR("I'm going to assume 1 ADU per photon, which is almost");
			ERROR(" certainly wrong.  Peak sigmas will be incorrect.\n");
		}
=======
	char *filename = pargs->filename;
	UnitCell *cell = pargs->static_args.cell;
	int config_cmfilter = pargs->static_args.config_cmfilter;
	int config_noisefilter = pargs->static_args.config_noisefilter;
	int config_verbose = pargs->static_args.config_verbose;
	IndexingMethod *indm = pargs->static_args.indm;
	struct beam_params *beam = pargs->static_args.beam;

	image.features = NULL;
	image.data = NULL;
	image.flags = NULL;
	image.indexed_cell = NULL;
	image.id = cookie;
	image.filename = filename;
	image.det = copy_geom(pargs->static_args.det);
	image.copyme = pargs->static_args.copyme;
	image.beam = beam;

	pargs->indexable = 0;
>>>>>>> 902378fa

		//pargs->indexable = 0;

		char *filename = NULL;
		char *line = array[batch][i];
		chomp(line);
//printf("%d ***************%s\n",batch,line);
		filename = malloc(strlen(qargs->prefix)+strlen(line)+1);
		snprintf(filename,LINE_LENGTH-1,"%s%s",qargs->prefix,line); //maximum print length
		free(line);
		image.filename = filename;
//printf("%d ***************%s\n",batch,filename);
		hdfile = hdfile_open(filename);
		if (hdfile == NULL) return;

		r = hdfile_set_first_image(hdfile, "/"); // Need this to read hdf5 files
		if (r) {
			ERROR("Couldn't select first path\n");
			hdfile_close(hdfile);
			return;
		}

		check = hdf5_read(hdfile,&image,1);
		if (check == 1){
			hdfile_close(hdfile);
			return;
		}

		if ( (image.width != image.det->max_fs+1)
		  || (image.height != image.det->max_ss+1) )
		{
			ERROR("Image size doesn't match geometry size"
			      " - rejecting image.\n");
			ERROR("Image size: %i,%i.  Geometry size: %i,%i\n",
			      image.width, image.height,
			      image.det->max_fs+1, image.det->max_ss+1);
			hdfile_close(hdfile);
			free_detector_geometry(image.det);
			return;
		}

		if ( image.lambda < 0.0 ) {
			if ( beam != NULL ) {
				ERROR("Using nominal photon energy of %.2f eV\n",
    	                          beam->photon_energy);
				image.lambda = ph_en_to_lambda(
			                          eV_to_J(beam->photon_energy));
			} else {
				ERROR("No wavelength in file, so you need to give "
			      "a beam parameters file with -b.\n");
				hdfile_close(hdfile);
				free_detector_geometry(image.det);
				return;
			}
		}
		fill_in_values(image.det, hdfile);

		if ( config_cmfilter ) {
			filter_cm(&image);
		}

		/* Take snapshot of image after CM subtraction but before
		 * the aggressive noise filter. */
		data_size = image.width*image.height*sizeof(float);
		data_for_measurement = malloc(data_size);

		if ( config_noisefilter ) {
			filter_noise(&image, data_for_measurement);
		} else {
			memcpy(data_for_measurement, image.data, data_size);
		}

		switch ( qargs->static_args.peaks )
		{
		case PEAK_HDF5 :
			/* Get peaks from HDF5 */
			if ( get_peaks(&image, hdfile,
		               qargs->static_args.hdf5_peak_path) )
			{
				ERROR("Failed to get peaks from HDF5 file.\n");
			}
			break;
		case PEAK_ZAEF :
			search_peaks(&image, qargs->static_args.threshold,
		             qargs->static_args.min_gradient,
		             qargs->static_args.min_snr,
		             qargs->static_args.ir_inn,
		             qargs->static_args.ir_mid,
		             qargs->static_args.ir_out);
			break;
		}
		
		/* Get rid of noise-filtered version at this point
		 * - it was strictly for the purposes of peak detection. */
		free(image.data);
		image.data = data_for_measurement;

		/* Calculate orientation matrix (by magic) */
		image.div = beam->divergence;
		image.bw = beam->bandwidth;
		image.profile_radius = 0.0001e9;

		///// RUN INDEXING HERE /////
		index_pattern(&image, cell, indm, qargs->static_args.cellr,
		     config_verbose, qargs->static_args.ipriv,
		     qargs->static_args.config_insane, qargs->static_args.tols);

		if ( image.indexed_cell != NULL ) {
			//pargs->indexable = 1;
			image.reflections = find_intersections(&image,
		                                       image.indexed_cell);
			if ( image.reflections != NULL ) {
				integrate_reflections(&image,
					      qargs->static_args.config_closer,
					      qargs->static_args.config_bgsub,
					      qargs->static_args.min_int_snr,
					      qargs->static_args.ir_inn,
					      qargs->static_args.ir_mid,
					      qargs->static_args.ir_out);
			}
		} else {
			image.reflections = NULL;
		}

		// Write Lock
		struct flock fl = {F_WRLCK, SEEK_SET,   0,      0,     0 };
    	int fd;
	    fl.l_pid = getpid();
	
		char *outfilename = NULL;
		chomp(outfile); // may not need this
//printf("%d ***************%s\n",batch,outfile);		
		outfilename = malloc(strlen(outfile)+1);
		snprintf(outfilename,LINE_LENGTH-1,"%s",outfile); //maximum print length
//printf("%d ***************%s\n",batch,outfilename);
   		if ((fd = open(outfilename, O_WRONLY)) == -1) {
        	perror("Error on opening\n");
        	exit(1);
    	}

	    if (fcntl(fd, F_SETLKW, &fl) == -1) {
	        perror("Error on setting lock wait\n");
	        exit(1);
	    }

		// LOCKED! Write chunk
		FILE *fh;
//printf("%d ***************%s\n",batch,outfilename);
		fh = fopen(outfilename,"a");
		if (fh == NULL) { 
			perror("Error inside lock\n"); 
		}
		write_chunk(fh, &image, hdfile, qargs->static_args.stream_flags);		
		fclose(fh);

		// Unlock stream for other processes
	    fl.l_type = F_UNLCK;  // set to unlock same region
  	  	if (fcntl(fd, F_SETLK, &fl) == -1) {
   	    	perror("fcntl");
   	     	exit(1);
    	}
    	close(fd);

		///// WRITE UPDATE /////
		double seconds;
		qargs->n_indexable += ( image.indexed_cell != NULL );
		qargs->n_processed++;
		seconds = get_time();
		if ( seconds >= qargs->t_last_stats+STATS_EVERY_N_SECONDS 
			|| qargs->n_processed == qargs->nPerProcess) { // Must write if finished

			// WRITE PIPE HERE
			char bufferW[BUFSIZE];
			memset(bufferW, 0, BUFSIZE);
			sprintf(bufferW,"%d#%d",
				qargs->n_indexable - qargs->n_indexable_last_stats, 
				qargs->n_processed - qargs->n_processed_last_stats);
			write(fd_pipe[batch][1], bufferW, BUFSIZE-1);

			// Update stats
			qargs->n_processed_last_stats = qargs->n_processed;
			qargs->n_indexable_last_stats = qargs->n_indexable;
			qargs->t_last_stats = seconds;

			///// READ UPDATE /////
			if (batch == qargs->updateReader) {
				readUpdate(qargs,fd_pipe, 0);
			}
		}

		///// FREE /////
		/* Only free cell if found */
		cell_free(image.indexed_cell);
		reflist_free(image.reflections);
		free(image.data);
		if ( image.flags != NULL ) free(image.flags);
		image_feature_list_free(image.features);
		hdfile_close(hdfile);
		free_detector_geometry(image.det);
	}
}

static int parse_cell_reduction(const char *scellr, int *err,
                                int *reduction_needs_cell)
{
	*err = 0;
	if ( strcmp(scellr, "none") == 0 ) {
		*reduction_needs_cell = 0;
		return CELLR_NONE;
	} else if ( strcmp(scellr, "reduce") == 0) {
		*reduction_needs_cell = 1;
		return CELLR_REDUCE;
	} else if ( strcmp(scellr, "compare") == 0) {
		*reduction_needs_cell = 1;
		return CELLR_COMPARE;
	} else if ( strcmp(scellr, "compare_ab") == 0) {
		*reduction_needs_cell = 1;
		return CELLR_COMPARE_AB;
	} else {
		*err = 1;
		*reduction_needs_cell = 0;
		return CELLR_NONE;
	}
}


int main(int argc, char *argv[])
{
	int c;
	char *filename = NULL;
	char *outfile = NULL;
	FILE *fh;
	FILE *ofh;
	char *rval = NULL;
	int n_images;
	int config_noindex = 0;
	int config_cmfilter = 0;
	int config_noisefilter = 0;
	int config_verbose = 0;
	int config_polar = 1;
	int config_satcorr = 1;
	int config_checkprefix = 1;
	int config_closer = 1;
	int config_insane = 0;
	int config_bgsub = 1;
	int config_basename = 0;
	float threshold = 800.0;
	float min_gradient = 100000.0;
	float min_snr = 5.0;
	double min_int_snr = -INFINITY;
	struct detector *det;
	char *geometry = NULL;
	IndexingMethod *indm;
	IndexingPrivate **ipriv;
	int indexer_needs_cell;
	int reduction_needs_cell;
	char *indm_str = NULL;
	UnitCell *cell;
	char *pdb = NULL;
	char *prefix = NULL;
	char *speaks = NULL;
	char *scellr = NULL;
	char *toler = NULL;
	float tols[4] = {5.0, 5.0, 5.0, 1.5}; /* a,b,c,angles (%,%,%,deg) */
	int cellr;
	int peaks;
	int nProcesses = 1;
	pthread_mutex_t output_mutex = PTHREAD_MUTEX_INITIALIZER;
	char *prepare_line;
	char prepare_filename[1024];
	struct queue_args qargs;
	struct beam_params *beam = NULL;
	char *element = NULL;
	double nominal_photon_energy;
	int stream_flags = STREAM_INTEGRATED;
	int cpu_num = 0;
	int cpu_groupsize = 1;
	int cpu_offset = 0;
	char *endptr;
	char *hdf5_peak_path = NULL;
	struct copy_hdf5_field *copyme;
	char *intrad = NULL;
	float ir_inn = 4.0;
	float ir_mid = 5.0;
	float ir_out = 7.0;
	
	copyme = new_copy_hdf5_field_list();
	if ( copyme == NULL ) {
		ERROR("Couldn't allocate HDF5 field list.\n");
		return 1;
	}

	/* Long options */
	const struct option longopts[] = {
		{"help",               0, NULL,               'h'},
		{"input",              1, NULL,               'i'},
		{"output",             1, NULL,               'o'},
		{"no-index",           0, &config_noindex,     1},
		{"indexing",           1, NULL,               'z'},
		{"geometry",           1, NULL,               'g'},
		{"beam",               1, NULL,               'b'},
		{"filter-cm",          0, &config_cmfilter,    1},
		{"filter-noise",       0, &config_noisefilter, 1},
		{"verbose",            0, &config_verbose,     1},
		{"pdb",                1, NULL,               'p'},
		{"prefix",             1, NULL,               'x'},
		{"no-sat-corr",        0, &config_satcorr,     0},
		{"sat-corr",           0, &config_satcorr,     1}, /* Compat */
		{"threshold",          1, NULL,               't'},
		{"no-check-prefix",    0, &config_checkprefix, 0},
		{"no-closer-peak",     0, &config_closer,      0},
		{"insane",             0, &config_insane,      1},
		{"image",              1, NULL,               'e'},
		{"basename",           0, &config_basename,    1},
		{"bg-sub",             0, &config_bgsub,       1}, /* Compat */
		{"no-bg-sub",          0, &config_bgsub,       0},

		{"peaks",              1, NULL,                2},
		{"cell-reduction",     1, NULL,                3},
		{"min-gradient",       1, NULL,                4},
		{"record",             1, NULL,                5},
		{"cpus",               1, NULL,                6},
		{"cpugroup",           1, NULL,                7},
		{"cpuoffset",          1, NULL,                8},
		{"hdf5-peaks",         1, NULL,                9},
		{"copy-hdf5-field",    1, NULL,               10},
		{"min-snr",            1, NULL,               11},
		{"min-integration-snr",1, NULL,               12},
		{"tolerance",          1, NULL,               13},
		{"int-radius",         1, NULL,               14},
		{0, 0, NULL, 0}
	};

	/* Short options */
	while ((c = getopt_long(argc, argv, "hi:wp:j:x:g:t:o:b:e:",
	                        longopts, NULL)) != -1)
	{
		switch (c) {

			case 'h' :
			show_help(argv[0]);
			return 0;

			case 'i' :
			filename = strdup(optarg);
			break;

			case 'o' :
			outfile = strdup(optarg);
			break;

			case 'z' :
			indm_str = strdup(optarg);
			break;

			case 'p' :
			pdb = strdup(optarg);
			break;

			case 'x' :
			prefix = strdup(optarg);
			break;

			case 'j' :
			nProcesses = atoi(optarg);
			break;

			case 'g' :
			geometry = strdup(optarg);
			break;

			case 't' :
			threshold = strtof(optarg, NULL);
			break;

			case 'b' :
			beam = get_beam_parameters(optarg);
			if ( beam == NULL ) {
				ERROR("Failed to load beam parameters"
				      " from '%s'\n", optarg);
				return 1;
			}
			break;

			case 'e' :
			element = strdup(optarg);
			break;

			case 2 :
			speaks = strdup(optarg);
			break;

			case 3 :
			scellr = strdup(optarg);
			break;

			case 4 :
			min_gradient = strtof(optarg, NULL);
			break;

			case 5 :
			stream_flags = parse_stream_flags(optarg);
			if ( stream_flags < 0 ) return 1;
			break;

			case 6 :
			cpu_num = strtol(optarg, &endptr, 10);
			if ( !( (optarg[0] != '\0') && (endptr[0] == '\0') ) ) {
				ERROR("Invalid number of CPUs ('%s')\n",
				      optarg);
				return 1;
			}
			break;

			case 7 :
			cpu_groupsize = strtol(optarg, &endptr, 10);
			if ( !( (optarg[0] != '\0') && (endptr[0] == '\0') ) ) {
				ERROR("Invalid CPU group size ('%s')\n",
				      optarg);
				return 1;
			}
			if ( cpu_groupsize < 1 ) {
				ERROR("CPU group size cannot be"
				      " less than 1.\n");
				return 1;
			}
			break;

			case 8 :
			cpu_offset = strtol(optarg, &endptr, 10);
			if ( !( (optarg[0] != '\0') && (endptr[0] == '\0') ) ) {
				ERROR("Invalid CPU offset ('%s')\n",
				      optarg);
				return 1;
			}
			if ( cpu_offset < 0 ) {
				ERROR("CPU offset must be positive.\n");
				return 1;
			}
			break;

			case 9 :
			hdf5_peak_path = strdup(optarg);
			break;

			case 10 :
			add_copy_hdf5_field(copyme, optarg);
			break;

			case 11 :
			min_snr = strtof(optarg, NULL);
			break;

			case 12 :
			min_int_snr = strtof(optarg, NULL);
			break;

			case 13 :
			toler = strdup(optarg);
			break;

			case 14 :
			intrad = strdup(optarg);
			break;

			case 0 :
			break;

			default :
			return 1;

		}

	}

	if ( (cpu_num > 0) && (cpu_num % cpu_groupsize != 0) ) {
		ERROR("Number of CPUs must be divisible by"
		      " the CPU group size.\n");
		return 1;
	}

	if ( filename == NULL ) {
		filename = strdup("-");
	}
	if ( strcmp(filename, "-") == 0 ) {
		fh = stdin;
	} else {
		fh = fopen(filename, "r");
	}
	if ( fh == NULL ) {
		ERROR("Failed to open input file '%s'\n", filename);
		return 1;
	}
	free(filename);

	if ( outfile == NULL ) {
		outfile = strdup("-");
	}
	if ( strcmp(outfile, "-") == 0 ) {
		ofh = stdout;
	} else {
		ofh = fopen(outfile, "w");
	}
//printf("***************%s\n",outfile);
	if ( ofh == NULL ) {
		ERROR("Failed to open output file '%s'\n", outfile);
		return 1;
	}

	if ( hdf5_peak_path == NULL ) {
		hdf5_peak_path = strdup("/processing/hitfinder/peakinfo");
	}

	if ( speaks == NULL ) {
		speaks = strdup("zaef");
		STATUS("You didn't specify a peak detection method.\n");
		STATUS("I'm using 'zaef' for you.\n");
	}
	if ( strcmp(speaks, "zaef") == 0 ) {
		peaks = PEAK_ZAEF;
	} else if ( strcmp(speaks, "hdf5") == 0 ) {
		peaks = PEAK_HDF5;
	} else {
		ERROR("Unrecognised peak detection method '%s'\n", speaks);
		return 1;
	}
	free(speaks);

	if ( pdb == NULL ) {
		pdb = strdup("molecule.pdb");
	}

	if ( prefix == NULL ) {
		prefix = strdup("");
	} else {
		if ( config_checkprefix ) {
			prefix = check_prefix(prefix);
		}
	}

	if ( nProcesses == 0 ) {
		ERROR("Invalid number of threads.\n");
		return 1;
	}

	if ( (indm_str == NULL) ||
	     ((indm_str != NULL) && (strcmp(indm_str, "none") == 0)) ) {
		STATUS("Not indexing anything.\n");
		indexer_needs_cell = 0;
		reduction_needs_cell = 0;
		indm = NULL;
		cellr = CELLR_NONE;
	} else {
		if ( indm_str == NULL ) {
			STATUS("You didn't specify an indexing method, so I "
			       " won't try to index anything.\n"
			       "If that isn't what you wanted, re-run with"
			       " --indexing=<method>.\n");
			indm = NULL;
			indexer_needs_cell = 0;
		} else {
			indm = build_indexer_list(indm_str,
			                          &indexer_needs_cell);
			if ( indm == NULL ) {
				ERROR("Invalid indexer list '%s'\n", indm_str);
				return 1;
			}
			free(indm_str);
		}

		reduction_needs_cell = 0;
		if ( scellr == NULL ) {
			STATUS("You didn't specify a cell reduction method, so"
			       " I'm going to use 'reduce'.\n");
			cellr = CELLR_REDUCE;
			reduction_needs_cell = 1;
		} else {
			int err;
			cellr = parse_cell_reduction(scellr, &err,
			                             &reduction_needs_cell);
			if ( err ) {
				ERROR("Unrecognised cell reduction '%s'\n",
			              scellr);
				return 1;
			}
			free(scellr);
		}
	}

	/* No indexing -> no reduction */
	if ( indm == NULL ) reduction_needs_cell = 0;

	if ( toler != NULL ) {
		int ttt;
		ttt = sscanf(toler, "%f,%f,%f,%f",
		             &tols[0], &tols[1], &tols[2], &tols[3] );
		if ( ttt != 4 ) {
			ERROR("Invalid parameters for '--tolerance'\n");
			return 1;
		}
	}

	if ( intrad != NULL ) {
		int r;
		r = sscanf(intrad, "%f,%f,%f", &ir_inn, &ir_mid, &ir_out);
		if ( r != 3 ) {
			ERROR("Invalid parameters for '--int-radius'\n");
			return 1;
		}
	} else {
		STATUS("WARNING: You did not specify --int-radius.\n");
		STATUS("WARNING: I will use the default values, which are"
		       " probably not appropriate for your patterns.\n");
	}

	if ( geometry == NULL ) {
		ERROR("You need to specify a geometry file with --geometry\n");
		return 1;
	}

	det = get_detector_geometry(geometry);
	if ( det == NULL ) {
		ERROR("Failed to read detector geometry from '%s'\n", geometry);
		return 1;
	}
	free(geometry);

	if ( reduction_needs_cell || indexer_needs_cell ) {
		cell = load_cell_from_pdb(pdb);
		if ( cell == NULL ) {
			ERROR("Couldn't read unit cell (from %s)\n", pdb);
			return 1;
		}
	} else {
		STATUS("No cell needed for these choices of indexing"
		       " and reduction.\n");
		cell = NULL;
	}
	free(pdb);
	
	write_stream_header(ofh, argc, argv);

	if ( beam != NULL ) {
		nominal_photon_energy = beam->photon_energy;
	} else {
		STATUS("No beam parameters file was given, so I'm taking the"
		       " nominal photon energy to be 2 keV.\n");
		nominal_photon_energy = 2000.0;
	}

	if ( beam == NULL ) {
		ERROR("Warning: no beam parameters file.\n");
		ERROR("I'm going to assume 1 ADU per photon, which is almost");
		ERROR(" certainly wrong.  Peak sigmas will be incorrect.\n");
	}

	/* Get first filename and use it to set up the indexing */
	prepare_line = malloc(1024*sizeof(char));
	rval = fgets(prepare_line, 1023, fh);
	if ( rval == NULL ) {
		ERROR("Failed to get filename to prepare indexing.\n");
		return 1;
	}
	chomp(prepare_line);
	if ( config_basename ) {
		char *tmp;
		tmp = safe_basename(prepare_line);
		free(prepare_line);
		prepare_line = tmp;
	}
	snprintf(prepare_filename, 1023, "%s%s", prefix, prepare_line);
	qargs.use_this_one_instead = prepare_line;

	/* Prepare the indexer */
	if ( indm != NULL ) {
		ipriv = prepare_indexing(indm, cell, prepare_filename, det,
		                         nominal_photon_energy);
		if ( ipriv == NULL ) {
			ERROR("Failed to prepare indexing.\n");
			return 1;
		}
	} else {
		ipriv = NULL;
	}

	gsl_set_error_handler_off();

	qargs.static_args.cell = cell;
	qargs.static_args.config_cmfilter = config_cmfilter;
	qargs.static_args.config_noisefilter = config_noisefilter;
	qargs.static_args.config_verbose = config_verbose;
	qargs.static_args.config_polar = config_polar;
	qargs.static_args.config_satcorr = config_satcorr;
	qargs.static_args.config_closer = config_closer;
	qargs.static_args.config_insane = config_insane;
	qargs.static_args.config_bgsub = config_bgsub;
	qargs.static_args.cellr = cellr;
	qargs.static_args.tols[0] = tols[0];
	qargs.static_args.tols[1] = tols[1];
	qargs.static_args.tols[2] = tols[2];
	qargs.static_args.tols[3] = tols[3];
	qargs.static_args.threshold = threshold;
	qargs.static_args.min_gradient = min_gradient;
	qargs.static_args.min_snr = min_snr;
	qargs.static_args.min_int_snr = min_int_snr;
	qargs.static_args.det = det;
	qargs.static_args.indm = indm;
	qargs.static_args.ipriv = ipriv;
	qargs.static_args.peaks = peaks;
	qargs.static_args.output_mutex = &output_mutex;
	qargs.static_args.ofh = ofh;
	qargs.static_args.beam = beam;
	qargs.static_args.element = element;
	qargs.static_args.stream_flags = stream_flags;
	qargs.static_args.hdf5_peak_path = hdf5_peak_path;
	qargs.static_args.copyme = copyme;
	qargs.static_args.nProcesses = nProcesses;
	qargs.static_args.ir_inn = ir_inn;
	qargs.static_args.ir_mid = ir_mid;
	qargs.static_args.ir_out = ir_out;

	qargs.fh = fh;
	qargs.prefix = prefix;
	qargs.config_basename = config_basename;
	qargs.n_indexable = 0;
	qargs.n_processed = 0;
	qargs.n_indexable_last_stats = 0;
	qargs.n_processed_last_stats = 0;
	qargs.n_indexableTotal = 0;
	qargs.n_processedTotal = 0;
	qargs.n_indexable_last_statsTotal = 0;
	qargs.n_processed_last_statsTotal = 0;
	qargs.t_last_stats = get_time();
	qargs.updateReader = nProcesses-1; // last process reads updates	

	//////////// Read .lst file ///////////////
	int i,j;
	double t1, t2;
	rewind(fh); // make sure count from start
    n_images = count_patterns(fh);
    rewind(fh);
	//  Divide images into nProcesses
    int nPerBatch = (int)ceil((float)n_images/nProcesses);
    // Malloc 3D array
    char ***array;
    int nChars = LINE_LENGTH;
    array = malloc(nProcesses * sizeof(char **));
    if (array == NULL){
        printf("Error\n");
        return -1;
    }
    for(i=0;i<nProcesses;i++){
        array[i] = malloc(nPerBatch * sizeof(char *));
        if(array[i] == NULL){
            printf("Error\n");
            return -1;
        }
        for(j=0;j<nPerBatch;j++){
            array[i][j] = malloc(nChars * sizeof(char));
            if(array[i][j] == NULL){
                printf("Error\n");
                return -1;
            }
        }
    }
    // Read from file
    for (i=0; i<nProcesses; i++) {
        for (j=0; j<nPerBatch; j++) {
            if(fgets(&array[i][j][0],(nChars * sizeof(char))-1,fh) == NULL){
				array[i][j] = NULL;
			}
        }
    }
    fclose(fh);
    printf("\n"); // flush buffer

	// Clear output file content
	char *myOutfilename = NULL;
	chomp(prefix);
	chomp(outfile);
	myOutfilename = malloc(strlen(outfile)+1);
	snprintf(myOutfilename,LINE_LENGTH-1,"%s",outfile); //maximum print length
	FILE *tfh;	
	tfh = fopen(myOutfilename,"a+");
	if (tfh == NULL) { printf("Error\n"); }
	fclose(tfh);
	qargs.static_args.outfile = outfile;	

	//////////// PIPING ///////////////
	char bufferW[BUFSIZE], bufferR[BUFSIZE]; // write and read buffers
	int fd_pipe[nProcesses][2];	

	memset(bufferW, 0, BUFSIZE);
	memset(bufferR, 0, BUFSIZE);

	for (i=0;i<nProcesses;i++){	// pipe nthread times
		pipe(fd_pipe[i]);
	}

	//////////// FORKING ///////////////
	int power = 10;  // 2^power must be larger than nProcesses
	int pid[power];
	double num = 0;
	int batchNum = 0;
	// Fork 2^power times
	for (i=0;i<power;i++){
		pid[i] = fork();
	}
	// Assign id
	for (i=0;i<power;i++){
		if (pid[i] == 0){ // keep parents and kill off children
			num += pow(2,i);
		}
	}
	// Kill if batchNum too high
	if (num >= nProcesses){
		exit(0); // kill
	}
	batchNum = (int) num;

	// Calculate how many images to process
	qargs.nPerProcess = 0;
	i=batchNum;
    for (j=0; j<nPerBatch; j++) {
		if (array[i][j] != '\0'){
			qargs.nPerProcess++;
		}
    }
	//printf("%d: %d images\n",batchNum,qargs.nPerProcess);

	////////// PLUMBING //////////
	if (batchNum == qargs.updateReader){
		for (i=0;i<nProcesses;i++){
			if (i != batchNum) {
				close(fd_pipe[i][1]); // only open own write pipe
			}
			// read from all processes
		}		
	} else {
		for (i=0;i<nProcesses;i++){
			if (i != batchNum) {
				close(fd_pipe[i][1]); // only open own write pipe
			}
			close(fd_pipe[i][0]); // close all read pipes
		}
	}

	//////////// INDEXING ///////////////
	//printf("PID&PPID: %d %d\n",getpid(),getppid());

	t1 = get_time();

	process_image(array,batchNum,&qargs,fd_pipe);

	///// READ UPDATE /////
	if (batchNum == qargs.updateReader){ // loop until every process is finished
		int pipesOpen;
		int loopFlag = 1;
			while (loopFlag) {
			double seconds;
			seconds = get_time();
			if ( seconds >= qargs.t_last_stats+STATS_EVERY_N_SECONDS ) {
				pipesOpen = readUpdate(&qargs,fd_pipe,1);
				if (pipesOpen == 0) {
					// Close all read pipes
					for (i=0;i<qargs.static_args.nProcesses;i++){
						close(fd_pipe[i][0]); 
					}
					loopFlag = 0; // Must execute this to get out
				}			
			}
		}
	}

	close(fd_pipe[batchNum][1]); // close own write pipe

	t2 = get_time();

	//////////// EXITING ///////////////	

	printf("%d: Fork Time %.2fs\n",batchNum,t2-t1);

	if (batchNum == qargs.updateReader){
		STATUS("There were %i images, of which %i could be indexed.\n",
	        n_images, qargs.n_indexableTotal);
	}

	exit(0);
}<|MERGE_RESOLUTION|>--- conflicted
+++ resolved
@@ -1,12 +1,32 @@
 /*
- * indexamajigFork.c
+ * indexamajig.c
  *
  * Index patterns, output hkl+intensity etc.
  *
- * (c) 2006-2012 Thomas White <taw@physics.org>
- * (c) 2012-     Chunhong Yoon <chun.hong.yoon@desy.de>
+ * Copyright © 2012 Deutsches Elektronen-Synchrotron DESY,
+ *                  a research centre of the Helmholtz Association.
+ * Copyright © 2012 Richard Kirian
+ * Copyright © 2012 Lorenzo Galli
  *
- * Part of CrystFEL - crystallography with a FEL
+ * Authors:
+ *   2010-2012 Thomas White <taw@physics.org>
+ *   2011      Richard Kirian
+ *   2012      Lorenzo Galli
+ *
+ * This file is part of CrystFEL.
+ *
+ * CrystFEL is free software: you can redistribute it and/or modify
+ * it under the terms of the GNU General Public License as published by
+ * the Free Software Foundation, either version 3 of the License, or
+ * (at your option) any later version.
+ *
+ * CrystFEL is distributed in the hope that it will be useful,
+ * but WITHOUT ANY WARRANTY; without even the implied warranty of
+ * MERCHANTABILITY or FITNESS FOR A PARTICULAR PURPOSE.  See the
+ * GNU General Public License for more details.
+ *
+ * You should have received a copy of the GNU General Public License
+ * along with CrystFEL.  If not, see <http://www.gnu.org/licenses/>.
  *
  */
 
@@ -24,8 +44,6 @@
 #include <hdf5.h>
 #include <gsl/gsl_errno.h>
 #include <pthread.h>
-#include <sys/wait.h>
-#include <fcntl.h>
 
 #ifdef HAVE_CLOCK_GETTIME
 #include <time.h>
@@ -33,46 +51,22 @@
 #include <sys/time.h>
 #endif
 
-#include <crystfel/utils.h>
-#include <crystfel/hdf5-file.h>
-#include <crystfel/index.h>
-#include <crystfel/peaks.h>
-#include <crystfel/detector.h>
-#include <crystfel/filters.h>
-#include <crystfel/thread-pool.h>
-#include <crystfel/beam-parameters.h>
-#include <crystfel/geometry.h>
-#include <crystfel/stream.h>
-#include <crystfel/reflist-utils.h>
+#include "utils.h"
+#include "hdf5-file.h"
+#include "index.h"
+#include "peaks.h"
+#include "detector.h"
+#include "filters.h"
+#include "thread-pool.h"
+#include "beam-parameters.h"
+#include "geometry.h"
+#include "stream.h"
+#include "reflist-utils.h"
 
 
 /* Write statistics at APPROXIMATELY this interval */
-#define STATS_EVERY_N_SECONDS (2)
-
-#define LINE_LENGTH 1024
-
-#define BUFSIZE 64
-
-#ifdef HAVE_CLOCK_GETTIME
-static double get_time()
-{
-	struct timespec tp;
-	clock_gettime(CLOCK_MONOTONIC, &tp);
-	double sec = (double) tp.tv_sec+ (double) tp.tv_nsec/1000000000;
-	return sec; //nano resolution
-}
-#else
-/* Fallback version of the above.  The time according to gettimeofday() is not
- * monotonic, so measuring intervals based on it will screw up if there's a
- * timezone change (e.g. daylight savings) while the program is running. */
-static double get_time()
-{
-	struct timeval tp;
-	gettimeofday(&tp, NULL);
-	double sec = (double) tp.tv_sec+ (double) tp.tv_usec/1000000;
-	return sec; //micro resolution
-}
-#endif
+#define STATS_EVERY_N_SECONDS (5)
+
 
 enum {
 	PEAK_ZAEF,
@@ -88,7 +82,6 @@
 	int config_noisefilter;
 	int config_verbose;
 	int stream_flags;         /* What goes into the output? */
-	int config_polar;
 	int config_satcorr;
 	int config_closer;
 	int config_insane;
@@ -109,14 +102,11 @@
 	double ir_inn;
 	double ir_mid;
 	double ir_out;
-	
+
 	/* Output stream */
 	pthread_mutex_t *output_mutex;  /* Protects the output stream */
 	FILE *ofh;
-
-	char *outfile;	
 	const struct copy_hdf5_field *copyme;
-	int nProcesses;
 };
 
 
@@ -146,45 +136,9 @@
 	int n_processed;
 	int n_indexable_last_stats;
 	int n_processed_last_stats;
-
-	int n_indexableTotal;
-	int n_processedTotal;
-	int n_indexable_last_statsTotal;
-	int n_processed_last_statsTotal;
-
-	int nPerProcess;
-	int updateReader;
-
-	double t_last_stats;
-
+	int t_last_stats;
 };
 
-// Count number of patterns in .lst
-int count_patterns(FILE *fh){
-    char *rval;
-    int n_total = 0;
-    do{
-        char line[LINE_LENGTH];
-        rval = fgets(line,LINE_LENGTH-1,fh);
-        if (rval != NULL){
-            n_total++;
-        }
-    }while(rval!=NULL);
-    if (ferror(fh)) {
-        printf("Read error\n");
-        return -1;
-    }
-    return n_total;
-}
-
-// Assign a batch number to a process
-int getBatchNum(int pid[], int length){
-    int i, id = 0;
-    for (i=0; i<length; i++) {
-        id += ((pid[i]>0)*pow(2,i)); // child = 1, parent = 0
-    }
-    return id;
-}
 
 static void show_help(const char *s)
 {
@@ -235,35 +189,34 @@
 "The default is '--record=integrated'.\n"
 "\n\n"
 "For more control over the process, you might need:\n\n"
-"     --cell-reduction=<m> Use <m> as the cell reduction method. Choose from:\n"
-"                           none    : no matching, just use the raw cell.\n"
-"                           reduce  : full cell reduction.\n"
-"                           compare : match by at most changing the order of\n"
-"                                     the indices.\n"
-"                           compare_ab : compare 'a' and 'b' lengths only.\n"
-"     --tolerance=<a,b,c,angl>  Set the tolerance for a,b,c axis (in %%)\n"
-"                                and for the angles (in deg) when reducing\n"
-"                                or comparing (default is 5%% and 1.5deg)\n"
-"     --filter-cm          Perform common-mode noise subtraction on images\n"
-"                           before proceeding.  Intensities will be extracted\n"
-"                           from the image as it is after this processing.\n"
-"     --filter-noise       Apply an aggressive noise filter which sets all\n"
-"                           pixels in each 3x3 region to zero if any of them\n"
-"                           have negative values.  Intensity measurement will\n"
-"                           be performed on the image as it was before this.\n"
-"     --unpolarized        Don't correct for the polarisation of the X-rays.\n"
-"     --no-sat-corr        Don't correct values of saturated peaks using a\n"
-"                           table included in the HDF5 file.\n"
-"     --threshold=<n>      Only accept peaks above <n> ADU.  Default: 800.\n"
-"     --min-gradient=<n>   Minimum gradient for Zaefferer peak search.\n"
-"                           Default: 100,000.\n"
-"     --min-snr=<n>        Minimum signal-to-noise ratio for peaks.\n"
-"                           Default: 5.\n"
-"     --min-integration-snr=<n>  Minimum signal-to-noise ratio for peaks\n"
-"                                 during integration. Default: -infinity.\n"
-" -e, --image=<element>    Use this image from the HDF5 file.\n"
-"                           Example: /data/data0.\n"
-"                           Default: The first one found.\n"
+"  --cell-reduction=<m>  Use <m> as the cell reduction method. Choose from:\n"
+"                         none    : no matching, just use the raw cell.\n"
+"                         reduce  : full cell reduction.\n"
+"                         compare : match by at most changing the order of\n"
+"                                   the indices.\n"
+"                         compare_ab : compare 'a' and 'b' lengths only.\n"
+"    --tolerance=<tol>   Set the tolerances for cell reduction.\n"
+"                          Default: 5,5,5,1.5.\n"
+"    --filter-cm         Perform common-mode noise subtraction on images\n"
+"                         before proceeding.  Intensities will be extracted\n"
+"                         from the image as it is after this processing.\n"
+"    --filter-noise      Apply an aggressive noise filter which sets all\n"
+"                         pixels in each 3x3 region to zero if any of them\n"
+"                         have negative values.  Intensity measurement will\n"
+"                         be performed on the image as it was before this.\n"
+"    --no-sat-corr       Don't correct values of saturated peaks using a\n"
+"                         table included in the HDF5 file.\n"
+"    --threshold=<n>     Only accept peaks above <n> ADU.  Default: 800.\n"
+"    --min-gradient=<n>  Minimum gradient for Zaefferer peak search.\n"
+"                         Default: 100,000.\n"
+"    --min-snr=<n>       Minimum signal-to-noise ratio for peaks.\n"
+"                         Default: 5.\n"
+"    --min-integration-snr=<n> Minimum signal-to-noise ratio for peaks\n"
+"                         during integration. Default: -infinity.\n"
+"    --int-radius=<r>    Set the integration radii.  Default: 4,5,7.\n"
+"-e, --image=<element>   Use this image from the HDF5 file.\n"
+"                          Example: /data/data0.\n"
+"                          Default: The first one found.\n"
 "\n"
 "\nFor time-resolved stuff, you might want to use:\n\n"
 "     --copy-hdf5-field <f>  Copy the value of field <f> into the stream. You\n"
@@ -292,91 +245,14 @@
 );
 }
 
-int readUpdate(void *qp, int fd_pipe[][2], int finish){
-	struct queue_args *qargs = qp;
-	int i,j;
-	int rFlag;
-	int pipesOpen = 0;
-	char bufferR[BUFSIZE];			
-	memset(bufferR, 0, BUFSIZE);
-	int numFields = 2;
-
-	for (i=0; i<qargs->static_args.nProcesses; i++){
-		if (finish && i == qargs->updateReader) {
-			// do nothing
-		}else{
-			rFlag = read(fd_pipe[i][0], bufferR, BUFSIZE-1); // wait till something to read
-			if (rFlag != 0){
-				char * pch; 
-				char delims[] = "#";
-  				pch = strtok (bufferR, delims); 
-  				for (j=0;j<numFields;j++) 
-  				{ 
-					switch (j){
-						case 0:
-							qargs->n_indexableTotal += atoi(pch);	
-							break;
-						case 1:
-							qargs->n_processedTotal += atoi(pch);	
-						break;
-					}
-    				pch = strtok (NULL, delims); 
-  				} 
-				memset(bufferR, 0, BUFSIZE);
-				pipesOpen++;
-			}
-		}
-	}
-	STATUS("%i out of %i indexed so far,"
-		       " %i out of %i since the last message.\n\n",
-			qargs->n_indexableTotal, qargs->n_processedTotal,
-			qargs->n_indexableTotal-qargs->n_indexable_last_statsTotal,
-			qargs->n_processedTotal-qargs->n_processed_last_statsTotal);
-
-	qargs->n_indexable_last_statsTotal = qargs->n_indexableTotal;
-	qargs->n_processed_last_statsTotal = qargs->n_processedTotal;
-
-	return pipesOpen;	
-}
-
-// Manipulate image
-static void process_image(char ***array, int batch, void *qp, int fd_pipe[][2]) {
-	
-	struct queue_args *qargs = qp;
+
+static void process_image(void *pp, int cookie)
+{
+	struct index_args *pargs = pp;
+	struct hdfile *hdfile;
+	struct image image;
 	float *data_for_measurement;
 	size_t data_size;
-<<<<<<< HEAD
-	UnitCell *cell = qargs->static_args.cell;
-	int config_cmfilter = qargs->static_args.config_cmfilter;
-	int config_noisefilter = qargs->static_args.config_noisefilter;
-	int config_verbose = qargs->static_args.config_verbose;
-	//int config_polar = qargs->static_args.config_polar;
-	IndexingMethod *indm = qargs->static_args.indm;
-	struct beam_params *beam = qargs->static_args.beam;
-
-	int i;	
-	int r, check;
-	struct hdfile *hdfile;
-	char *outfile = qargs->static_args.outfile;
-	int nPerBatch = qargs->nPerProcess;
-
-	for (i=0; i<nPerBatch; i++) {
-		struct image image;
-		image.features = NULL;
-		image.data = NULL;
-		image.flags = NULL;
-		image.indexed_cell = NULL;
-		image.det = copy_geom(qargs->static_args.det);
-		image.copyme = qargs->static_args.copyme;
-		image.beam = beam;
-		image.id = batch;	// MUST SET ID FOR MOSFLM TO WORK PROPERLY
-
-		if ( beam == NULL ) {
-			ERROR("Warning: no beam parameters file.\n");
-			ERROR("I'm going to assume 1 ADU per photon, which is almost");
-			ERROR(" certainly wrong.  Peak sigmas will be incorrect.\n");
-		}
-=======
 	char *filename = pargs->filename;
 	UnitCell *cell = pargs->static_args.cell;
 	int config_cmfilter = pargs->static_args.config_cmfilter;
@@ -396,208 +272,255 @@
 	image.beam = beam;
 
 	pargs->indexable = 0;
->>>>>>> 902378fa
-
-		//pargs->indexable = 0;
-
-		char *filename = NULL;
-		char *line = array[batch][i];
-		chomp(line);
-//printf("%d ***************%s\n",batch,line);
-		filename = malloc(strlen(qargs->prefix)+strlen(line)+1);
-		snprintf(filename,LINE_LENGTH-1,"%s%s",qargs->prefix,line); //maximum print length
-		free(line);
-		image.filename = filename;
-//printf("%d ***************%s\n",batch,filename);
-		hdfile = hdfile_open(filename);
-		if (hdfile == NULL) return;
-
-		r = hdfile_set_first_image(hdfile, "/"); // Need this to read hdf5 files
-		if (r) {
+
+	hdfile = hdfile_open(filename);
+	if ( hdfile == NULL ) return;
+
+	if ( pargs->static_args.element != NULL ) {
+
+		int r;
+		r = hdfile_set_image(hdfile, pargs->static_args.element);
+		if ( r ) {
+			ERROR("Couldn't select path '%s'\n",
+			      pargs->static_args.element);
+			hdfile_close(hdfile);
+			return;
+		}
+
+	} else {
+
+		int r;
+		r = hdfile_set_first_image(hdfile, "/");
+		if ( r ) {
 			ERROR("Couldn't select first path\n");
 			hdfile_close(hdfile);
 			return;
 		}
 
-		check = hdf5_read(hdfile,&image,1);
-		if (check == 1){
-			hdfile_close(hdfile);
-			return;
-		}
-
-		if ( (image.width != image.det->max_fs+1)
-		  || (image.height != image.det->max_ss+1) )
-		{
-			ERROR("Image size doesn't match geometry size"
-			      " - rejecting image.\n");
-			ERROR("Image size: %i,%i.  Geometry size: %i,%i\n",
-			      image.width, image.height,
-			      image.det->max_fs+1, image.det->max_ss+1);
+	}
+
+	hdf5_read(hdfile, &image, pargs->static_args.config_satcorr);
+
+	if ( (image.width != image.det->max_fs+1)
+	  || (image.height != image.det->max_ss+1) )
+	{
+		ERROR("Image size doesn't match geometry size"
+		      " - rejecting image.\n");
+		ERROR("Image size: %i,%i.  Geometry size: %i,%i\n",
+		      image.width, image.height,
+		      image.det->max_fs+1, image.det->max_ss+1);
+		hdfile_close(hdfile);
+		free_detector_geometry(image.det);
+		return;
+	}
+
+	if ( image.lambda < 0.0 ) {
+		if ( beam != NULL ) {
+			ERROR("Using nominal photon energy of %.2f eV\n",
+                              beam->photon_energy);
+			image.lambda = ph_en_to_lambda(
+			                          eV_to_J(beam->photon_energy));
+		} else {
+			ERROR("No wavelength in file, so you need to give "
+			      "a beam parameters file with -b.\n");
 			hdfile_close(hdfile);
 			free_detector_geometry(image.det);
 			return;
 		}
-
-		if ( image.lambda < 0.0 ) {
-			if ( beam != NULL ) {
-				ERROR("Using nominal photon energy of %.2f eV\n",
-    	                          beam->photon_energy);
-				image.lambda = ph_en_to_lambda(
-			                          eV_to_J(beam->photon_energy));
-			} else {
-				ERROR("No wavelength in file, so you need to give "
-			      "a beam parameters file with -b.\n");
-				hdfile_close(hdfile);
-				free_detector_geometry(image.det);
-				return;
-			}
-		}
-		fill_in_values(image.det, hdfile);
-
-		if ( config_cmfilter ) {
-			filter_cm(&image);
-		}
-
-		/* Take snapshot of image after CM subtraction but before
-		 * the aggressive noise filter. */
-		data_size = image.width*image.height*sizeof(float);
-		data_for_measurement = malloc(data_size);
-
-		if ( config_noisefilter ) {
-			filter_noise(&image, data_for_measurement);
-		} else {
-			memcpy(data_for_measurement, image.data, data_size);
-		}
-
-		switch ( qargs->static_args.peaks )
+	}
+	fill_in_values(image.det, hdfile);
+
+	if ( config_cmfilter ) {
+		filter_cm(&image);
+	}
+
+	/* Take snapshot of image after CM subtraction but before
+	 * the aggressive noise filter. */
+	data_size = image.width*image.height*sizeof(float);
+	data_for_measurement = malloc(data_size);
+
+	if ( config_noisefilter ) {
+		filter_noise(&image, data_for_measurement);
+	} else {
+		memcpy(data_for_measurement, image.data, data_size);
+	}
+
+	switch ( pargs->static_args.peaks )
+	{
+		case PEAK_HDF5 :
+		/* Get peaks from HDF5 */
+		if ( get_peaks(&image, hdfile,
+		               pargs->static_args.hdf5_peak_path) )
 		{
-		case PEAK_HDF5 :
-			/* Get peaks from HDF5 */
-			if ( get_peaks(&image, hdfile,
-		               qargs->static_args.hdf5_peak_path) )
-			{
-				ERROR("Failed to get peaks from HDF5 file.\n");
-			}
-			break;
+			ERROR("Failed to get peaks from HDF5 file.\n");
+		}
+		break;
+
 		case PEAK_ZAEF :
-			search_peaks(&image, qargs->static_args.threshold,
-		             qargs->static_args.min_gradient,
-		             qargs->static_args.min_snr,
-		             qargs->static_args.ir_inn,
-		             qargs->static_args.ir_mid,
-		             qargs->static_args.ir_out);
-			break;
-		}
-		
-		/* Get rid of noise-filtered version at this point
-		 * - it was strictly for the purposes of peak detection. */
-		free(image.data);
-		image.data = data_for_measurement;
-
-		/* Calculate orientation matrix (by magic) */
-		image.div = beam->divergence;
-		image.bw = beam->bandwidth;
-		image.profile_radius = 0.0001e9;
-
-		///// RUN INDEXING HERE /////
-		index_pattern(&image, cell, indm, qargs->static_args.cellr,
-		     config_verbose, qargs->static_args.ipriv,
-		     qargs->static_args.config_insane, qargs->static_args.tols);
-
-		if ( image.indexed_cell != NULL ) {
-			//pargs->indexable = 1;
-			image.reflections = find_intersections(&image,
+		search_peaks(&image, pargs->static_args.threshold,
+		             pargs->static_args.min_gradient,
+		             pargs->static_args.min_snr,
+		             pargs->static_args.ir_inn,
+		             pargs->static_args.ir_mid,
+		             pargs->static_args.ir_out);
+		break;
+	}
+
+	/* Get rid of noise-filtered version at this point
+	 * - it was strictly for the purposes of peak detection. */
+	free(image.data);
+	image.data = data_for_measurement;
+
+	/* Calculate orientation matrix (by magic) */
+	image.div = beam->divergence;
+	image.bw = beam->bandwidth;
+	image.profile_radius = 0.0001e9;
+	index_pattern(&image, cell, indm, pargs->static_args.cellr,
+		      config_verbose, pargs->static_args.ipriv,
+		      pargs->static_args.config_insane,
+		      pargs->static_args.tols);
+
+	if ( image.indexed_cell != NULL ) {
+
+		pargs->indexable = 1;
+
+		image.reflections = find_intersections(&image,
 		                                       image.indexed_cell);
-			if ( image.reflections != NULL ) {
-				integrate_reflections(&image,
-					      qargs->static_args.config_closer,
-					      qargs->static_args.config_bgsub,
-					      qargs->static_args.min_int_snr,
-					      qargs->static_args.ir_inn,
-					      qargs->static_args.ir_mid,
-					      qargs->static_args.ir_out);
-			}
-		} else {
-			image.reflections = NULL;
-		}
-
-		// Write Lock
-		struct flock fl = {F_WRLCK, SEEK_SET,   0,      0,     0 };
-    	int fd;
-	    fl.l_pid = getpid();
-	
-		char *outfilename = NULL;
-		chomp(outfile); // may not need this
-//printf("%d ***************%s\n",batch,outfile);		
-		outfilename = malloc(strlen(outfile)+1);
-		snprintf(outfilename,LINE_LENGTH-1,"%s",outfile); //maximum print length
-//printf("%d ***************%s\n",batch,outfilename);
-   		if ((fd = open(outfilename, O_WRONLY)) == -1) {
-        	perror("Error on opening\n");
-        	exit(1);
-    	}
-
-	    if (fcntl(fd, F_SETLKW, &fl) == -1) {
-	        perror("Error on setting lock wait\n");
-	        exit(1);
-	    }
-
-		// LOCKED! Write chunk
-		FILE *fh;
-//printf("%d ***************%s\n",batch,outfilename);
-		fh = fopen(outfilename,"a");
-		if (fh == NULL) { 
-			perror("Error inside lock\n"); 
-		}
-		write_chunk(fh, &image, hdfile, qargs->static_args.stream_flags);		
-		fclose(fh);
-
-		// Unlock stream for other processes
-	    fl.l_type = F_UNLCK;  // set to unlock same region
-  	  	if (fcntl(fd, F_SETLK, &fl) == -1) {
-   	    	perror("fcntl");
-   	     	exit(1);
-    	}
-    	close(fd);
-
-		///// WRITE UPDATE /////
-		double seconds;
-		qargs->n_indexable += ( image.indexed_cell != NULL );
-		qargs->n_processed++;
-		seconds = get_time();
-		if ( seconds >= qargs->t_last_stats+STATS_EVERY_N_SECONDS 
-			|| qargs->n_processed == qargs->nPerProcess) { // Must write if finished
-
-			// WRITE PIPE HERE
-			char bufferW[BUFSIZE];
-			memset(bufferW, 0, BUFSIZE);
-			sprintf(bufferW,"%d#%d",
-				qargs->n_indexable - qargs->n_indexable_last_stats, 
-				qargs->n_processed - qargs->n_processed_last_stats);
-			write(fd_pipe[batch][1], bufferW, BUFSIZE-1);
-
-			// Update stats
-			qargs->n_processed_last_stats = qargs->n_processed;
-			qargs->n_indexable_last_stats = qargs->n_indexable;
-			qargs->t_last_stats = seconds;
-
-			///// READ UPDATE /////
-			if (batch == qargs->updateReader) {
-				readUpdate(qargs,fd_pipe, 0);
-			}
-		}
-
-		///// FREE /////
-		/* Only free cell if found */
-		cell_free(image.indexed_cell);
-		reflist_free(image.reflections);
-		free(image.data);
-		if ( image.flags != NULL ) free(image.flags);
-		image_feature_list_free(image.features);
-		hdfile_close(hdfile);
-		free_detector_geometry(image.det);
-	}
+
+		if ( image.reflections != NULL ) {
+
+			integrate_reflections(&image,
+					      pargs->static_args.config_closer,
+					      pargs->static_args.config_bgsub,
+					      pargs->static_args.min_int_snr,
+					      pargs->static_args.ir_inn,
+					      pargs->static_args.ir_mid,
+					      pargs->static_args.ir_out);
+
+		}
+
+	} else {
+
+		image.reflections = NULL;
+
+	}
+
+	pthread_mutex_lock(pargs->static_args.output_mutex);
+	write_chunk(pargs->static_args.ofh, &image, hdfile,
+	            pargs->static_args.stream_flags);
+	pthread_mutex_unlock(pargs->static_args.output_mutex);
+
+	/* Only free cell if found */
+	cell_free(image.indexed_cell);
+
+	reflist_free(image.reflections);
+	free(image.data);
+	if ( image.flags != NULL ) free(image.flags);
+	image_feature_list_free(image.features);
+	hdfile_close(hdfile);
+	free_detector_geometry(image.det);
 }
+
+
+static void *get_image(void *qp)
+{
+	char *line;
+	struct index_args *pargs;
+	char *rval;
+	struct queue_args *qargs = qp;
+
+	/* Initialise new task arguments */
+	pargs = malloc(sizeof(struct index_args));
+	memcpy(&pargs->static_args, &qargs->static_args,
+	       sizeof(struct static_index_args));
+
+	/* Get the next filename */
+	if ( qargs->use_this_one_instead != NULL ) {
+
+		line = qargs->use_this_one_instead;
+		qargs->use_this_one_instead = NULL;
+
+	} else {
+
+		line = malloc(1024*sizeof(char));
+		rval = fgets(line, 1023, qargs->fh);
+		if ( rval == NULL ) {
+			free(pargs);
+			free(line);
+			return NULL;
+		}
+		chomp(line);
+
+	}
+
+	if ( qargs->config_basename ) {
+		char *tmp;
+		tmp = safe_basename(line);
+		free(line);
+		line = tmp;
+	}
+
+	pargs->filename = malloc(strlen(qargs->prefix)+strlen(line)+1);
+
+	snprintf(pargs->filename, 1023, "%s%s", qargs->prefix, line);
+
+	free(line);
+
+	return pargs;
+}
+
+
+#ifdef HAVE_CLOCK_GETTIME
+
+static time_t get_monotonic_seconds()
+{
+	struct timespec tp;
+	clock_gettime(CLOCK_MONOTONIC, &tp);
+	return tp.tv_sec;
+}
+
+#else
+
+/* Fallback version of the above.  The time according to gettimeofday() is not
+ * monotonic, so measuring intervals based on it will screw up if there's a
+ * timezone change (e.g. daylight savings) while the program is running. */
+static time_t get_monotonic_seconds()
+{
+	struct timeval tp;
+	gettimeofday(&tp, NULL);
+	return tp.tv_sec;
+}
+
+#endif
+
+static void finalise_image(void *qp, void *pp)
+{
+	struct queue_args *qargs = qp;
+	struct index_args *pargs = pp;
+	time_t monotonic_seconds;
+
+	qargs->n_indexable += pargs->indexable;
+	qargs->n_processed++;
+
+	monotonic_seconds = get_monotonic_seconds();
+	if ( monotonic_seconds >= qargs->t_last_stats+STATS_EVERY_N_SECONDS ) {
+
+		STATUS("%i out of %i indexed so far,"
+		       " %i out of %i since the last message.\n",
+		       qargs->n_indexable, qargs->n_processed,
+		       qargs->n_indexable - qargs->n_indexable_last_stats,
+		       qargs->n_processed - qargs->n_processed_last_stats);
+
+		qargs->n_processed_last_stats = qargs->n_processed;
+		qargs->n_indexable_last_stats = qargs->n_indexable;
+		qargs->t_last_stats = monotonic_seconds;
+
+	}
+
+	free(pargs->filename);
+	free(pargs);
+}
+
 
 static int parse_cell_reduction(const char *scellr, int *err,
                                 int *reduction_needs_cell)
@@ -636,7 +559,6 @@
 	int config_cmfilter = 0;
 	int config_noisefilter = 0;
 	int config_verbose = 0;
-	int config_polar = 1;
 	int config_satcorr = 1;
 	int config_checkprefix = 1;
 	int config_closer = 1;
@@ -663,7 +585,7 @@
 	float tols[4] = {5.0, 5.0, 5.0, 1.5}; /* a,b,c,angles (%,%,%,deg) */
 	int cellr;
 	int peaks;
-	int nProcesses = 1;
+	int nthreads = 1;
 	pthread_mutex_t output_mutex = PTHREAD_MUTEX_INITIALIZER;
 	char *prepare_line;
 	char prepare_filename[1024];
@@ -682,7 +604,7 @@
 	float ir_inn = 4.0;
 	float ir_mid = 5.0;
 	float ir_out = 7.0;
-	
+
 	copyme = new_copy_hdf5_field_list();
 	if ( copyme == NULL ) {
 		ERROR("Couldn't allocate HDF5 field list.\n");
@@ -761,7 +683,7 @@
 			break;
 
 			case 'j' :
-			nProcesses = atoi(optarg);
+			nthreads = atoi(optarg);
 			break;
 
 			case 'g' :
@@ -900,11 +822,11 @@
 	} else {
 		ofh = fopen(outfile, "w");
 	}
-//printf("***************%s\n",outfile);
 	if ( ofh == NULL ) {
 		ERROR("Failed to open output file '%s'\n", outfile);
 		return 1;
 	}
+	free(outfile);
 
 	if ( hdf5_peak_path == NULL ) {
 		hdf5_peak_path = strdup("/processing/hitfinder/peakinfo");
@@ -937,7 +859,7 @@
 		}
 	}
 
-	if ( nProcesses == 0 ) {
+	if ( nthreads == 0 ) {
 		ERROR("Invalid number of threads.\n");
 		return 1;
 	}
@@ -1036,7 +958,7 @@
 		cell = NULL;
 	}
 	free(pdb);
-	
+
 	write_stream_header(ofh, argc, argv);
 
 	if ( beam != NULL ) {
@@ -1088,7 +1010,6 @@
 	qargs.static_args.config_cmfilter = config_cmfilter;
 	qargs.static_args.config_noisefilter = config_noisefilter;
 	qargs.static_args.config_verbose = config_verbose;
-	qargs.static_args.config_polar = config_polar;
 	qargs.static_args.config_satcorr = config_satcorr;
 	qargs.static_args.config_closer = config_closer;
 	qargs.static_args.config_insane = config_insane;
@@ -1113,7 +1034,6 @@
 	qargs.static_args.stream_flags = stream_flags;
 	qargs.static_args.hdf5_peak_path = hdf5_peak_path;
 	qargs.static_args.copyme = copyme;
-	qargs.static_args.nProcesses = nProcesses;
 	qargs.static_args.ir_inn = ir_inn;
 	qargs.static_args.ir_mid = ir_mid;
 	qargs.static_args.ir_out = ir_out;
@@ -1125,164 +1045,28 @@
 	qargs.n_processed = 0;
 	qargs.n_indexable_last_stats = 0;
 	qargs.n_processed_last_stats = 0;
-	qargs.n_indexableTotal = 0;
-	qargs.n_processedTotal = 0;
-	qargs.n_indexable_last_statsTotal = 0;
-	qargs.n_processed_last_statsTotal = 0;
-	qargs.t_last_stats = get_time();
-	qargs.updateReader = nProcesses-1; // last process reads updates	
-
-	//////////// Read .lst file ///////////////
-	int i,j;
-	double t1, t2;
-	rewind(fh); // make sure count from start
-    n_images = count_patterns(fh);
-    rewind(fh);
-	//  Divide images into nProcesses
-    int nPerBatch = (int)ceil((float)n_images/nProcesses);
-    // Malloc 3D array
-    char ***array;
-    int nChars = LINE_LENGTH;
-    array = malloc(nProcesses * sizeof(char **));
-    if (array == NULL){
-        printf("Error\n");
-        return -1;
-    }
-    for(i=0;i<nProcesses;i++){
-        array[i] = malloc(nPerBatch * sizeof(char *));
-        if(array[i] == NULL){
-            printf("Error\n");
-            return -1;
-        }
-        for(j=0;j<nPerBatch;j++){
-            array[i][j] = malloc(nChars * sizeof(char));
-            if(array[i][j] == NULL){
-                printf("Error\n");
-                return -1;
-            }
-        }
-    }
-    // Read from file
-    for (i=0; i<nProcesses; i++) {
-        for (j=0; j<nPerBatch; j++) {
-            if(fgets(&array[i][j][0],(nChars * sizeof(char))-1,fh) == NULL){
-				array[i][j] = NULL;
-			}
-        }
-    }
-    fclose(fh);
-    printf("\n"); // flush buffer
-
-	// Clear output file content
-	char *myOutfilename = NULL;
-	chomp(prefix);
-	chomp(outfile);
-	myOutfilename = malloc(strlen(outfile)+1);
-	snprintf(myOutfilename,LINE_LENGTH-1,"%s",outfile); //maximum print length
-	FILE *tfh;	
-	tfh = fopen(myOutfilename,"a+");
-	if (tfh == NULL) { printf("Error\n"); }
-	fclose(tfh);
-	qargs.static_args.outfile = outfile;	
-
-	//////////// PIPING ///////////////
-	char bufferW[BUFSIZE], bufferR[BUFSIZE]; // write and read buffers
-	int fd_pipe[nProcesses][2];	
-
-	memset(bufferW, 0, BUFSIZE);
-	memset(bufferR, 0, BUFSIZE);
-
-	for (i=0;i<nProcesses;i++){	// pipe nthread times
-		pipe(fd_pipe[i]);
-	}
-
-	//////////// FORKING ///////////////
-	int power = 10;  // 2^power must be larger than nProcesses
-	int pid[power];
-	double num = 0;
-	int batchNum = 0;
-	// Fork 2^power times
-	for (i=0;i<power;i++){
-		pid[i] = fork();
-	}
-	// Assign id
-	for (i=0;i<power;i++){
-		if (pid[i] == 0){ // keep parents and kill off children
-			num += pow(2,i);
-		}
-	}
-	// Kill if batchNum too high
-	if (num >= nProcesses){
-		exit(0); // kill
-	}
-	batchNum = (int) num;
-
-	// Calculate how many images to process
-	qargs.nPerProcess = 0;
-	i=batchNum;
-    for (j=0; j<nPerBatch; j++) {
-		if (array[i][j] != '\0'){
-			qargs.nPerProcess++;
-		}
-    }
-	//printf("%d: %d images\n",batchNum,qargs.nPerProcess);
-
-	////////// PLUMBING //////////
-	if (batchNum == qargs.updateReader){
-		for (i=0;i<nProcesses;i++){
-			if (i != batchNum) {
-				close(fd_pipe[i][1]); // only open own write pipe
-			}
-			// read from all processes
-		}		
-	} else {
-		for (i=0;i<nProcesses;i++){
-			if (i != batchNum) {
-				close(fd_pipe[i][1]); // only open own write pipe
-			}
-			close(fd_pipe[i][0]); // close all read pipes
-		}
-	}
-
-	//////////// INDEXING ///////////////
-	//printf("PID&PPID: %d %d\n",getpid(),getppid());
-
-	t1 = get_time();
-
-	process_image(array,batchNum,&qargs,fd_pipe);
-
-	///// READ UPDATE /////
-	if (batchNum == qargs.updateReader){ // loop until every process is finished
-		int pipesOpen;
-		int loopFlag = 1;
-			while (loopFlag) {
-			double seconds;
-			seconds = get_time();
-			if ( seconds >= qargs.t_last_stats+STATS_EVERY_N_SECONDS ) {
-				pipesOpen = readUpdate(&qargs,fd_pipe,1);
-				if (pipesOpen == 0) {
-					// Close all read pipes
-					for (i=0;i<qargs.static_args.nProcesses;i++){
-						close(fd_pipe[i][0]); 
-					}
-					loopFlag = 0; // Must execute this to get out
-				}			
-			}
-		}
-	}
-
-	close(fd_pipe[batchNum][1]); // close own write pipe
-
-	t2 = get_time();
-
-	//////////// EXITING ///////////////	
-
-	printf("%d: Fork Time %.2fs\n",batchNum,t2-t1);
-
-	if (batchNum == qargs.updateReader){
-		STATUS("There were %i images, of which %i could be indexed.\n",
-	        n_images, qargs.n_indexableTotal);
-	}
-
-	exit(0);
+	qargs.t_last_stats = get_monotonic_seconds();
+
+	n_images = run_threads(nthreads, process_image, get_image,
+	                       finalise_image, &qargs, 0,
+	                       cpu_num, cpu_groupsize, cpu_offset);
+
+	cleanup_indexing(ipriv);
+
+	free(indm);
+	free(ipriv);
+	free(prefix);
+	free_detector_geometry(det);
+	free(beam);
+	free(element);
+	free(hdf5_peak_path);
+	free_copy_hdf5_field_list(copyme);
+	cell_free(cell);
+	if ( fh != stdin ) fclose(fh);
+	if ( ofh != stdout ) fclose(ofh);
+
+	STATUS("There were %i images, of which %i could be indexed.\n",
+	        n_images, qargs.n_indexable);
+
+	return 0;
 }